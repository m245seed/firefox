--- conflicted
+++ resolved
@@ -4,15 +4,6 @@
 
 @namespace url("http://www.mozilla.org/keymaster/gatekeeper/there.is.only.xul");
 
-<<<<<<< HEAD
-=======
-.findbar-closebutton {
-  border: none;
-  padding: 3px 5px;
-  -moz-appearance: none;
-}
-
->>>>>>> 6611b098
 findbar {
   padding: 4px 8px;
   box-shadow: 0 1px 1px rgba(0,0,0,.1) inset;
@@ -38,18 +29,9 @@
   -moz-margin-start: 4px;
   border: none;
   padding: 0;
-  list-style-image: url("chrome://global/skin/icons/close.png");
   -moz-appearance: none;
-  -moz-image-region: rect(0, 16px, 16px, 0);
 }
 
-.findbar-closebutton:hover {
-  -moz-image-region: rect(0, 32px, 16px, 16px);
-}
-
-.findbar-closebutton:hover:active {
-  -moz-image-region: rect(0, 48px, 16px, 32px);
-}
 
 /* Search field */
 
