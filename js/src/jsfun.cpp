/* -*- Mode: C++; tab-width: 8; indent-tabs-mode: nil; c-basic-offset: 4 -*-
 * vim: set ts=8 sw=4 et tw=99:
 *
 * ***** BEGIN LICENSE BLOCK *****
 * Version: MPL 1.1/GPL 2.0/LGPL 2.1
 *
 * The contents of this file are subject to the Mozilla Public License Version
 * 1.1 (the "License"); you may not use this file except in compliance with
 * the License. You may obtain a copy of the License at
 * http://www.mozilla.org/MPL/
 *
 * Software distributed under the License is distributed on an "AS IS" basis,
 * WITHOUT WARRANTY OF ANY KIND, either express or implied. See the License
 * for the specific language governing rights and limitations under the
 * License.
 *
 * The Original Code is Mozilla Communicator client code, released
 * March 31, 1998.
 *
 * The Initial Developer of the Original Code is
 * Netscape Communications Corporation.
 * Portions created by the Initial Developer are Copyright (C) 1998
 * the Initial Developer. All Rights Reserved.
 *
 * Contributor(s):
 *
 * Alternatively, the contents of this file may be used under the terms of
 * either of the GNU General Public License Version 2 or later (the "GPL"),
 * or the GNU Lesser General Public License Version 2.1 or later (the "LGPL"),
 * in which case the provisions of the GPL or the LGPL are applicable instead
 * of those above. If you wish to allow use of your version of this file only
 * under the terms of either the GPL or the LGPL, and not to allow others to
 * use your version of this file under the terms of the MPL, indicate your
 * decision by deleting the provisions above and replace them with the notice
 * and other provisions required by the GPL or the LGPL. If you do not delete
 * the provisions above, a recipient may use your version of this file under
 * the terms of any one of the MPL, the GPL or the LGPL.
 *
 * ***** END LICENSE BLOCK ***** */

#define __STDC_LIMIT_MACROS

/*
 * JS function support.
 */
#include <string.h>
#include "jstypes.h"
#include "jsstdint.h"
#include "jsbit.h"
#include "jsutil.h" /* Added by JSIFY */
#include "jsapi.h"
#include "jsarray.h"
#include "jsatom.h"
#include "jsbool.h"
#include "jsbuiltins.h"
#include "jscntxt.h"
#include "jsversion.h"
#include "jsdbgapi.h"
#include "jsemit.h"
#include "jsfun.h"
#include "jsgc.h"
#include "jsinterp.h"
#include "jslock.h"
#include "jsnum.h"
#include "jsobj.h"
#include "jsopcode.h"
#include "jsparse.h"
#include "jsscan.h"
#include "jsscope.h"
#include "jsscript.h"
#include "jsstr.h"
#include "jsexn.h"
#include "jsstaticcheck.h"
#include "jstracer.h"

#if JS_HAS_GENERATORS
# include "jsiter.h"
#endif

#if JS_HAS_XDR
# include "jsxdrapi.h"
#endif

#include "jsatominlines.h"
#include "jscntxtinlines.h"
#include "jsobjinlines.h"
#include "jscntxtinlines.h"

using namespace js;

static inline void
SetArgsPrivateNative(JSObject *argsobj, ArgsPrivateNative *apn)
{
    JS_ASSERT(argsobj->isArguments());
    uintptr_t p = (uintptr_t) apn;
    argsobj->setPrivate((void*) (p | 2));
}

JSBool
js_GetArgsValue(JSContext *cx, JSStackFrame *fp, Value *vp)
{
    JSObject *argsobj;

    if (fp->flags & JSFRAME_OVERRIDE_ARGS) {
        JS_ASSERT(fp->callobj);
        jsid id = ATOM_TO_JSID(cx->runtime->atomState.argumentsAtom);
        return fp->callobj->getProperty(cx, id, vp);
    }
    argsobj = js_GetArgsObject(cx, fp);
    if (!argsobj)
        return JS_FALSE;
    vp->setNonFunObj(*argsobj);
    return JS_TRUE;
}

JSBool
js_GetArgsProperty(JSContext *cx, JSStackFrame *fp, jsid id, Value *vp)
{
    if (fp->flags & JSFRAME_OVERRIDE_ARGS) {
        JS_ASSERT(fp->callobj);

        jsid argumentsid = ATOM_TO_JSID(cx->runtime->atomState.argumentsAtom);
        Value v;
        if (!fp->callobj->getProperty(cx, argumentsid, &v))
            return false;

        if (v.isPrimitive() && !js_ValueToNonNullObject(cx, v, &v))
            return false;
        return v.asObject().getProperty(cx, id, vp);
    }

    vp->setUndefined();
    if (JSID_IS_INT(id)) {
        uint32 arg = uint32(JSID_TO_INT(id));
        JSObject *argsobj = fp->argsobj;
        if (arg < fp->argc) {
            if (argsobj) {
                if (argsobj->getArgsElement(arg).isMagic(JS_ARGS_HOLE))
                    return argsobj->getProperty(cx, id, vp);
            }
            *vp = fp->argv[arg];
        } else {
            /*
             * Per ECMA-262 Ed. 3, 10.1.8, last bulleted item, do not share
             * storage between the formal parameter and arguments[k] for all
             * fp->argc <= k && k < fp->fun->nargs.  For example, in
             *
             *   function f(x) { x = 42; return arguments[0]; }
             *   f();
             *
             * the call to f should return undefined, not 42.  If fp->argsobj
             * is null at this point, as it would be in the example, return
             * undefined in *vp.
             */
            if (argsobj)
                return argsobj->getProperty(cx, id, vp);
        }
    } else if (id == ATOM_TO_JSID(cx->runtime->atomState.lengthAtom)) {
        JSObject *argsobj = fp->argsobj;
        if (argsobj && argsobj->isArgsLengthOverridden())
            return argsobj->getProperty(cx, id, vp);
        vp->setInt32(fp->argc);
    }
    return true;
}

static JSObject *
NewArguments(JSContext *cx, JSObject *parent, uint32 argc, JSObject *callee)
{
    JSObject *proto;
    if (!js_GetClassPrototype(cx, parent, JSProto_Object, &proto))
        return NULL;

    JSObject *argsobj = js_NewGCObject(cx);
    if (!argsobj)
        return NULL;

    /* Init immediately to avoid GC seeing a half-init'ed object. */
    argsobj->init(&js_ArgumentsClass, NonFunObjTag(*proto), NonFunObjTag(*parent), NullTag());
    argsobj->setArgsCallee(ObjectOrNullTag(callee));
    argsobj->setArgsLength(argc);

    argsobj->map = cx->runtime->emptyArgumentsScope;
    cx->runtime->emptyArgumentsScope->hold();

    /* This must come after argsobj->map has been set. */
    if (!js_EnsureReservedSlots(cx, argsobj, argc))
        return NULL;
    return argsobj;
}

static void
PutArguments(JSContext *cx, JSObject *argsobj, Value *args)
{
    uint32 argc = argsobj->getArgsLength();
    for (uint32 i = 0; i != argc; ++i) {
        if (!argsobj->getArgsElement(i).isMagic(JS_ARGS_HOLE))
            argsobj->setArgsElement(i, args[i]);
    }
}

JSObject *
js_GetArgsObject(JSContext *cx, JSStackFrame *fp)
{
    /*
     * We must be in a function activation; the function must be lightweight
     * or else fp must have a variable object.
     */
    JS_ASSERT(fp->fun);
    JS_ASSERT_IF(fp->fun->flags & JSFUN_HEAVYWEIGHT,
                 fp->varobj(cx->containingCallStack(fp)));

    /* Skip eval and debugger frames. */
    while (fp->flags & JSFRAME_SPECIAL)
        fp = fp->down;

    /* Create an arguments object for fp only if it lacks one. */
    JSObject *argsobj = fp->argsobj;
    if (argsobj)
        return argsobj;

    /*
     * Give arguments an intrinsic scope chain link to fp's global object.
     * Since the arguments object lacks a prototype because js_ArgumentsClass
     * is not initialized, NewObject won't assign a default parent to it.
     *
     * Therefore if arguments is used as the head of an eval scope chain (via
     * a direct or indirect call to eval(program, arguments)), any reference
     * to a standard class object in the program will fail to resolve due to
     * js_GetClassPrototype not being able to find a global object containing
     * the standard prototype by starting from arguments and following parent.
     */
    JSObject *global = fp->scopeChain;
    while (JSObject *parent = global->getParent())
        global = parent;

    JS_ASSERT(fp->argv);
    argsobj = NewArguments(cx, global, fp->argc, &fp->argv[-2].asObject());
    if (!argsobj)
        return argsobj;

    /* Link the new object to fp so it can get actual argument values. */
    argsobj->setPrivate(fp);
    fp->argsobj = argsobj;
    return argsobj;
}

void
js_PutArgsObject(JSContext *cx, JSStackFrame *fp)
{
    JSObject *argsobj = fp->argsobj;
    JS_ASSERT(argsobj->getPrivate() == fp);
    PutArguments(cx, argsobj, fp->argv);
    argsobj->setPrivate(NULL);
    fp->argsobj = NULL;
}

/*
 * Traced versions of js_GetArgsObject and js_PutArgsObject.
 */

#ifdef JS_TRACER
JSObject * JS_FASTCALL
js_Arguments(JSContext *cx, JSObject *parent, uint32 argc, JSObject *callee,
             double *argv, ArgsPrivateNative *apn)
{
    JSObject *argsobj = NewArguments(cx, parent, argc, callee);
    if (!argsobj)
        return NULL;
    apn->argv = argv;
    SetArgsPrivateNative(argsobj, apn);
    return argsobj;
}
#endif

JS_DEFINE_CALLINFO_6(extern, OBJECT, js_Arguments, CONTEXT, OBJECT, UINT32, OBJECT,
                     DOUBLEPTR, APNPTR, 0, nanojit::ACC_STORE_ANY)

/* FIXME change the return type to void. */
JSBool JS_FASTCALL
js_PutArguments(JSContext *cx, JSObject *argsobj, Value *args)
{
    JS_ASSERT(GetArgsPrivateNative(argsobj));
    PutArguments(cx, argsobj, args);
    argsobj->setPrivate(NULL);
    return true;
}

JS_DEFINE_CALLINFO_3(extern, BOOL, js_PutArguments, CONTEXT, OBJECT, JSVALPTR, 0,
                     nanojit::ACC_STORE_ANY)

static JSBool
args_delProperty(JSContext *cx, JSObject *obj, jsid id, Value *vp)
{
    JS_ASSERT(obj->isArguments());

    if (JSID_IS_INT(id)) {
        uintN arg = uintN(JSID_TO_INT(id));
        if (arg < obj->getArgsLength())
            obj->setArgsElement(arg, Value(JS_ARGS_HOLE));
    } else if (id == ATOM_TO_JSID(cx->runtime->atomState.lengthAtom)) {
        obj->setArgsLengthOverridden();
    } else if (id == ATOM_TO_JSID(cx->runtime->atomState.calleeAtom)) {
        obj->setArgsCallee(Value(JS_ARGS_HOLE));
    }
    return true;
}

static JS_REQUIRES_STACK JSObject *
WrapEscapingClosure(JSContext *cx, JSStackFrame *fp, JSObject *funobj, JSFunction *fun)
{
    JS_ASSERT(GET_FUNCTION_PRIVATE(cx, funobj) == fun);
    JS_ASSERT(fun->optimizedClosure());
    JS_ASSERT(!fun->u.i.wrapper);

    /*
     * We do not attempt to reify Call and Block objects on demand for outer
     * scopes. This could be done (see the "v8" patch in bug 494235) but it is
     * fragile in the face of ongoing compile-time optimization. Instead, the
     * _DBG* opcodes used by wrappers created here must cope with unresolved
     * upvars and throw them as reference errors. Caveat debuggers!
     */
    JSObject *scopeChain = js_GetScopeChain(cx, fp);
    if (!scopeChain)
        return NULL;

    JSObject *wfunobj = NewObjectWithGivenProto(cx, &js_FunctionClass,
                                                funobj, scopeChain);
    if (!wfunobj)
        return NULL;
    AutoObjectRooter tvr(cx, wfunobj);

    JSFunction *wfun = (JSFunction *) wfunobj;
    wfunobj->setPrivate(wfun);
    wfun->nargs = 0;
    wfun->flags = fun->flags | JSFUN_HEAVYWEIGHT;
    wfun->u.i.nvars = 0;
    wfun->u.i.nupvars = 0;
    wfun->u.i.skipmin = fun->u.i.skipmin;
    wfun->u.i.wrapper = true;
    wfun->u.i.script = NULL;
    wfun->u.i.names.taggedAtom = NULL;
    wfun->atom = fun->atom;

    if (fun->hasLocalNames()) {
        void *mark = JS_ARENA_MARK(&cx->tempPool);
        jsuword *names = js_GetLocalNameArray(cx, fun, &cx->tempPool);
        if (!names)
            return NULL;

        JSBool ok = true;
        for (uintN i = 0, n = fun->countLocalNames(); i != n; i++) {
            jsuword name = names[i];
            JSAtom *atom = JS_LOCAL_NAME_TO_ATOM(name);
            JSLocalKind localKind = (i < fun->nargs)
                                    ? JSLOCAL_ARG
                                    : (i < fun->countArgsAndVars())
                                    ? (JS_LOCAL_NAME_IS_CONST(name)
                                       ? JSLOCAL_CONST
                                       : JSLOCAL_VAR)
                                    : JSLOCAL_UPVAR;

            ok = js_AddLocal(cx, wfun, atom, localKind);
            if (!ok)
                break;
        }

        JS_ARENA_RELEASE(&cx->tempPool, mark);
        if (!ok)
            return NULL;
        JS_ASSERT(wfun->nargs == fun->nargs);
        JS_ASSERT(wfun->u.i.nvars == fun->u.i.nvars);
        JS_ASSERT(wfun->u.i.nupvars == fun->u.i.nupvars);
        js_FreezeLocalNames(cx, wfun);
    }

    JSScript *script = fun->u.i.script;
    jssrcnote *snbase = script->notes();
    jssrcnote *sn = snbase;
    while (!SN_IS_TERMINATOR(sn))
        sn = SN_NEXT(sn);
    uintN nsrcnotes = (sn - snbase) + 1;

    /* NB: GC must not occur before wscript is homed in wfun->u.i.script. */
    JSScript *wscript = js_NewScript(cx, script->length, nsrcnotes,
                                     script->atomMap.length,
                                     (script->objectsOffset != 0)
                                     ? script->objects()->length
                                     : 0,
                                     fun->u.i.nupvars,
                                     (script->regexpsOffset != 0)
                                     ? script->regexps()->length
                                     : 0,
                                     (script->trynotesOffset != 0)
                                     ? script->trynotes()->length
                                     : 0,
<<<<<<< HEAD
                                     (script->globalsOffset != 0)
                                     ? script->globals()->length
=======
                                     (script->constOffset != 0)
                                     ? script->consts()->length
>>>>>>> b1cccb77
                                     : 0);
    if (!wscript)
        return NULL;

    memcpy(wscript->code, script->code, script->length);
    wscript->main = wscript->code + (script->main - script->code);

    memcpy(wscript->notes(), snbase, nsrcnotes * sizeof(jssrcnote));
    memcpy(wscript->atomMap.vector, script->atomMap.vector,
           wscript->atomMap.length * sizeof(JSAtom *));
    if (script->objectsOffset != 0) {
        memcpy(wscript->objects()->vector, script->objects()->vector,
               wscript->objects()->length * sizeof(JSObject *));
    }
    if (script->regexpsOffset != 0) {
        memcpy(wscript->regexps()->vector, script->regexps()->vector,
               wscript->regexps()->length * sizeof(JSObject *));
    }
    if (script->trynotesOffset != 0) {
        memcpy(wscript->trynotes()->vector, script->trynotes()->vector,
               wscript->trynotes()->length * sizeof(JSTryNote));
    }
    if (script->globalsOffset != 0) {
        memcpy(wscript->globals()->vector, script->globals()->vector,
               wscript->globals()->length * sizeof(GlobalSlotArray::Entry));
    }

    if (wfun->u.i.nupvars != 0) {
        JS_ASSERT(wfun->u.i.nupvars == wscript->upvars()->length);
        memcpy(wscript->upvars()->vector, script->upvars()->vector,
               wfun->u.i.nupvars * sizeof(uint32));
    }

    jsbytecode *pc = wscript->code;
    while (*pc != JSOP_STOP) {
        /* XYZZYbe should copy JSOP_TRAP? */
        JSOp op = js_GetOpcode(cx, wscript, pc);
        const JSCodeSpec *cs = &js_CodeSpec[op];
        ptrdiff_t oplen = cs->length;
        if (oplen < 0)
            oplen = js_GetVariableBytecodeLength(pc);

        /*
         * Rewrite JSOP_{GET,CALL}DSLOT as JSOP_{GET,CALL}UPVAR_DBG for the
         * case where fun is an escaping flat closure. This works because the
         * UPVAR and DSLOT ops by design have the same format: an upvar index
         * immediate operand.
         */
        switch (op) {
          case JSOP_GETUPVAR:       *pc = JSOP_GETUPVAR_DBG; break;
          case JSOP_CALLUPVAR:      *pc = JSOP_CALLUPVAR_DBG; break;
          case JSOP_GETDSLOT:       *pc = JSOP_GETUPVAR_DBG; break;
          case JSOP_CALLDSLOT:      *pc = JSOP_CALLUPVAR_DBG; break;
          case JSOP_DEFFUN_FC:      *pc = JSOP_DEFFUN_DBGFC; break;
          case JSOP_DEFLOCALFUN_FC: *pc = JSOP_DEFLOCALFUN_DBGFC; break;
          case JSOP_LAMBDA_FC:      *pc = JSOP_LAMBDA_DBGFC; break;
          default:;
        }
        pc += oplen;
    }

    /*
     * Fill in the rest of wscript. This means if you add members to JSScript
     * you must update this code. FIXME: factor into JSScript::clone method.
     */
    wscript->noScriptRval = script->noScriptRval;
    wscript->savedCallerFun = script->savedCallerFun;
    wscript->hasSharps = script->hasSharps;
    wscript->strictModeCode = script->strictModeCode;
    wscript->version = script->version;
    wscript->nfixed = script->nfixed;
    wscript->filename = script->filename;
    wscript->lineno = script->lineno;
    wscript->nslots = script->nslots;
    wscript->staticLevel = script->staticLevel;
    wscript->principals = script->principals;
    if (wscript->principals)
        JSPRINCIPALS_HOLD(cx, wscript->principals);
#ifdef CHECK_SCRIPT_OWNER
    wscript->owner = script->owner;
#endif

    /* Deoptimize wfun from FUN_{FLAT,NULL}_CLOSURE to FUN_INTERPRETED. */
    FUN_SET_KIND(wfun, JSFUN_INTERPRETED);
    wfun->u.i.script = wscript;
    return wfunobj;
}

static JSBool
ArgGetter(JSContext *cx, JSObject *obj, jsid id, Value *vp)
{
    if (!InstanceOf(cx, obj, &js_ArgumentsClass, NULL))
        return true;

    if (JSID_IS_INT(id)) {
        /*
         * arg can exceed the number of arguments if a script changed the
         * prototype to point to another Arguments object with a bigger argc.
         */
        uintN arg = uintN(JSID_TO_INT(id));
        if (arg < obj->getArgsLength()) {
#ifdef JS_TRACER
            ArgsPrivateNative *argp = GetArgsPrivateNative(obj);
            if (argp) {
                if (NativeToValue(cx, *vp, argp->typemap()[arg], &argp->argv[arg]))
                    return true;
                LeaveTrace(cx);
                return false;
            }
#endif

            JSStackFrame *fp = (JSStackFrame *) obj->getPrivate();
            if (fp) {
                *vp = fp->argv[arg];
            } else {
                const Value &v = obj->getArgsElement(arg);
                if (!v.isMagic(JS_ARGS_HOLE))
                    *vp = v;
            }
        }
    } else if (id == ATOM_TO_JSID(cx->runtime->atomState.lengthAtom)) {
        if (!obj->isArgsLengthOverridden())
            vp->setInt32(obj->getArgsLength());
    } else {
        JS_ASSERT(id == ATOM_TO_JSID(cx->runtime->atomState.calleeAtom));
        const Value &v = obj->getArgsCallee();
        if (!v.isMagic(JS_ARGS_HOLE)) {
            /*
             * If this function or one in it needs upvars that reach above it
             * in the scope chain, it must not be a null closure (it could be a
             * flat closure, or an unoptimized closure -- the latter itself not
             * necessarily heavyweight). Rather than wrap here, we simply throw
             * to reduce code size and tell debugger users the truth instead of
             * passing off a fibbing wrapper.
             */
            if (GET_FUNCTION_PRIVATE(cx, &v.asObject())->needsWrapper()) {
                JS_ReportErrorNumber(cx, js_GetErrorMessage, NULL,
                                     JSMSG_OPTIMIZED_CLOSURE_LEAK);
                return false;
            }
            *vp = v;
        }
    }
    return true;
}

static JSBool
ArgSetter(JSContext *cx, JSObject *obj, jsid id, Value *vp)
{
#ifdef JS_TRACER
    // To be able to set a property here on trace, we would have to make
    // sure any updates also get written back to the trace native stack.
    // For simplicity, we just leave trace, since this is presumably not
    // a common operation.
    if (JS_ON_TRACE(cx)) {
        DeepBail(cx);
        return false;
    }
#endif

    if (!InstanceOf(cx, obj, &js_ArgumentsClass, NULL))
        return true;

    if (JSID_IS_INT(id)) {
        uintN arg = uintN(JSID_TO_INT(id));
        if (arg < obj->getArgsLength()) {
            JSStackFrame *fp = (JSStackFrame *) obj->getPrivate();
            if (fp) {
                fp->argv[arg] = *vp;
                return true;
            }
        }
    } else {
        JS_ASSERT(id == ATOM_TO_JSID(cx->runtime->atomState.lengthAtom) ||
                  id == ATOM_TO_JSID(cx->runtime->atomState.calleeAtom));
    }

    /*
     * For simplicity we use delete/set to replace the property with one
     * backed by the default Object getter and setter. Note the we rely on
     * args_delete to clear the corresponding reserved slot so the GC can
     * collect its value.
     */
    AutoValueRooter tvr(cx);
    return js_DeleteProperty(cx, obj, id, tvr.addr()) &&
           js_SetProperty(cx, obj, id, vp);
}

static JSBool
args_resolve(JSContext *cx, JSObject *obj, jsid id, uintN flags,
             JSObject **objp)
{
    JS_ASSERT(obj->isArguments());

    *objp = NULL;
    bool valid = false;
    if (JSID_IS_INT(id)) {
        uint32 arg = uint32(JSID_TO_INT(id));
        if (arg < obj->getArgsLength() && !obj->getArgsElement(arg).isMagic(JS_ARGS_HOLE))
            valid = true;
    } else if (id == ATOM_TO_JSID(cx->runtime->atomState.lengthAtom)) {
        if (!obj->isArgsLengthOverridden())
            valid = true;
    } else if (id == ATOM_TO_JSID(cx->runtime->atomState.calleeAtom)) {
        if (!obj->getArgsCallee().isMagic(JS_ARGS_HOLE))
            valid = true;
    }

    if (valid) {
        /*
         * XXX ECMA specs DontEnum even for indexed properties, contrary to
         * other array-like objects.
         */
        Value tmp = UndefinedTag();
        if (!js_DefineProperty(cx, obj, id, &tmp, ArgGetter, ArgSetter, JSPROP_SHARED))
            return JS_FALSE;
        *objp = obj;
    }
    return true;
}

static JSBool
args_enumerate(JSContext *cx, JSObject *obj)
{
    JS_ASSERT(obj->isArguments());

    /*
     * Trigger reflection in args_resolve using a series of js_LookupProperty
     * calls.
     */
    int argc = int(obj->getArgsLength());
    for (int i = -2; i != argc; i++) {
        jsid id = (i == -2)
                  ? ATOM_TO_JSID(cx->runtime->atomState.lengthAtom)
                  : (i == -1)
                  ? ATOM_TO_JSID(cx->runtime->atomState.calleeAtom)
                  : INT_TO_JSID(i);

        JSObject *pobj;
        JSProperty *prop;
        if (!js_LookupProperty(cx, obj, id, &pobj, &prop))
            return false;

        /* prop is null when the property was deleted. */
        if (prop)
            pobj->dropProperty(cx, prop);
    }
    return true;
}

#if JS_HAS_GENERATORS
/*
 * If a generator's arguments or call object escapes, and the generator frame
 * is not executing, the generator object needs to be marked because it is not
 * otherwise reachable. An executing generator is rooted by its invocation.  To
 * distinguish the two cases (which imply different access paths to the
 * generator object), we use the JSFRAME_FLOATING_GENERATOR flag, which is only
 * set on the JSStackFrame kept in the generator object's JSGenerator.
 */
static void
args_or_call_trace(JSTracer *trc, JSObject *obj)
{
    if (obj->isArguments()) {
        if (GetArgsPrivateNative(obj))
            return;
    } else {
        JS_ASSERT(obj->getClass() == &js_CallClass);
    }

    JSStackFrame *fp = (JSStackFrame *) obj->getPrivate();
    if (fp && fp->isFloatingGenerator()) {
        JSObject *obj = js_FloatingFrameToGenerator(fp)->obj;
        JS_CALL_OBJECT_TRACER(trc, obj, "generator object");
    }
}
#else
# define args_or_call_trace NULL
#endif

static uint32
args_reserveSlots(JSContext *cx, JSObject *obj)
{
    return obj->getArgsLength();
}

/*
 * The Arguments class is not initialized via JS_InitClass, and must not be,
 * because its name is "Object".  Per ECMA, that causes instances of it to
 * delegate to the object named by Object.prototype.  It also ensures that
 * arguments.toString() returns "[object Object]".
 *
 * The JSClass functions below collaborate to lazily reflect and synchronize
 * actual argument values, argument count, and callee function object stored
 * in a JSStackFrame with their corresponding property values in the frame's
 * arguments object.
 */
Class js_ArgumentsClass = {
    js_Object_str,
    JSCLASS_HAS_PRIVATE | JSCLASS_NEW_RESOLVE |
    JSCLASS_HAS_RESERVED_SLOTS(JSObject::ARGS_FIXED_RESERVED_SLOTS) |
    JSCLASS_MARK_IS_TRACE | JSCLASS_HAS_CACHED_PROTO(JSProto_Object),
    PropertyStub,       args_delProperty,
    PropertyStub,       PropertyStub,
    args_enumerate,     (JSResolveOp) args_resolve,
    ConvertStub,        NULL,
    NULL,               NULL,
    NULL,               NULL,
    NULL,               NULL,
    JS_CLASS_TRACE(args_or_call_trace), args_reserveSlots
};

const uint32 JSSLOT_CALLEE =                    JSSLOT_PRIVATE + 1;
const uint32 JSSLOT_CALL_ARGUMENTS =            JSSLOT_PRIVATE + 2;
const uint32 CALL_CLASS_FIXED_RESERVED_SLOTS =  2;

/*
 * A Declarative Environment object stores its active JSStackFrame pointer in
 * its private slot, just as Call and Arguments objects do.
 */
Class js_DeclEnvClass = {
    js_Object_str,
    JSCLASS_HAS_PRIVATE | JSCLASS_HAS_CACHED_PROTO(JSProto_Object),
    PropertyStub,     PropertyStub,     PropertyStub,     PropertyStub,
    EnumerateStub,    ResolveStub,      ConvertStub,      NULL,
    JSCLASS_NO_OPTIONAL_MEMBERS
};

static JSBool
CheckForEscapingClosure(JSContext *cx, JSObject *obj, Value *vp)
{
    JS_ASSERT(obj->getClass() == &js_CallClass ||
              obj->getClass() == &js_DeclEnvClass);

    const Value &v = *vp;

    if (v.isFunObj()) {
        JSObject *funobj = &v.asFunObj();
        JSFunction *fun = GET_FUNCTION_PRIVATE(cx, funobj);

        /*
         * Any escaping null or flat closure that reaches above itself or
         * contains nested functions that reach above it must be wrapped.
         * We can wrap only when this Call or Declarative Environment obj
         * still has an active stack frame associated with it.
         */
        if (fun->needsWrapper()) {
            LeaveTrace(cx);

            JSStackFrame *fp = (JSStackFrame *) obj->getPrivate();
            if (fp) {
                JSObject *wrapper = WrapEscapingClosure(cx, fp, funobj, fun);
                if (!wrapper)
                    return false;
                vp->setFunObj(*wrapper);
                return true;
            }

            JS_ReportErrorNumber(cx, js_GetErrorMessage, NULL,
                                 JSMSG_OPTIMIZED_CLOSURE_LEAK);
            return false;
        }
    }
    return true;
}

static JSBool
CalleeGetter(JSContext *cx, JSObject *obj, jsid id, Value *vp)
{
    return CheckForEscapingClosure(cx, obj, vp);
}

static JSObject *
NewCallObject(JSContext *cx, JSFunction *fun, JSObject *scopeChain)
{
    JSObject *callobj = NewObjectWithGivenProto(cx, &js_CallClass, NULL, scopeChain);
    if (!callobj ||
        !js_EnsureReservedSlots(cx, callobj, fun->countArgsAndVars())) {
        return NULL;
    }
    return callobj;
}

JSObject *
js_GetCallObject(JSContext *cx, JSStackFrame *fp)
{
    JSObject *callobj;

    /* Create a call object for fp only if it lacks one. */
    JS_ASSERT(fp->fun);
    callobj = fp->callobj;
    if (callobj)
        return callobj;

#ifdef DEBUG
    /* A call object should be a frame's outermost scope chain element.  */
    Class *classp = fp->scopeChain->getClass();
    if (classp == &js_WithClass || classp == &js_BlockClass)
        JS_ASSERT(fp->scopeChain->getPrivate() != js_FloatingFrameIfGenerator(cx, fp));
    else if (classp == &js_CallClass)
        JS_ASSERT(fp->scopeChain->getPrivate() != fp);
#endif

    /*
     * Create the call object, using the frame's enclosing scope as its
     * parent, and link the call to its stack frame. For a named function
     * expression Call's parent points to an environment object holding
     * function's name.
     */
    JSAtom *lambdaName = (fp->fun->flags & JSFUN_LAMBDA) ? fp->fun->atom : NULL;
    if (lambdaName) {
        JSObject *env = NewObjectWithGivenProto(cx, &js_DeclEnvClass, NULL,
                                                fp->scopeChain);
        if (!env)
            return NULL;
        env->setPrivate(fp);

        /* Root env before js_DefineNativeProperty (-> JSClass.addProperty). */
        fp->scopeChain = env;
        JS_ASSERT(fp->argv);
        if (!js_DefineNativeProperty(cx, fp->scopeChain, ATOM_TO_JSID(lambdaName),
                                     fp->calleeValue(),
                                     CalleeGetter, NULL,
                                     JSPROP_PERMANENT | JSPROP_READONLY,
                                     0, 0, NULL)) {
            return NULL;
        }
    }

    callobj = NewCallObject(cx, fp->fun, fp->scopeChain);
    if (!callobj)
        return NULL;

    callobj->setPrivate(fp);
    JS_ASSERT(fp->argv);
    JS_ASSERT(fp->fun == GET_FUNCTION_PRIVATE(cx, fp->callee()));
    callobj->setSlot(JSSLOT_CALLEE, fp->calleeValue());
    fp->callobj = callobj;

    /*
     * Push callobj on the top of the scope chain, and make it the
     * variables object.
     */
    fp->scopeChain = callobj;
    return callobj;
}

JSObject * JS_FASTCALL
js_CreateCallObjectOnTrace(JSContext *cx, JSFunction *fun, JSObject *callee, JSObject *scopeChain)
{
    JS_ASSERT(!js_IsNamedLambda(fun));
    JSObject *callobj = NewCallObject(cx, fun, scopeChain);
    if (!callobj)
        return NULL;
    callobj->setSlot(JSSLOT_CALLEE, NonFunObjTag(*callee));
    return callobj;
}

JS_DEFINE_CALLINFO_4(extern, OBJECT, js_CreateCallObjectOnTrace, CONTEXT, FUNCTION, OBJECT, OBJECT,
                     0, nanojit::ACC_STORE_ANY)

JSFunction *
js_GetCallObjectFunction(JSObject *obj)
{
    JS_ASSERT(obj->getClass() == &js_CallClass);
    const Value &v = obj->getSlot(JSSLOT_CALLEE);
    if (v.isUndefined()) {
        /* Newborn or prototype object. */
        return NULL;
    }
    JS_ASSERT(v.isObject());
    return GET_FUNCTION_PRIVATE(cx, &v.asObject());
}

inline static void
CopyValuesToCallObject(JSObject *callobj, int nargs, Value *argv, int nvars, Value *slots)
{
    memcpy(callobj->dslots, argv, nargs * sizeof(Value));
    memcpy(callobj->dslots + nargs, slots, nvars * sizeof(Value));
}

void
js_PutCallObject(JSContext *cx, JSStackFrame *fp)
{
    JSObject *callobj = fp->callobj;
    JS_ASSERT(callobj);

    /* Get the arguments object to snapshot fp's actual argument values. */
    if (fp->argsobj) {
        if (!(fp->flags & JSFRAME_OVERRIDE_ARGS))
            callobj->setSlot(JSSLOT_CALL_ARGUMENTS, NonFunObjTag(*fp->argsobj));
        js_PutArgsObject(cx, fp);
    }

    JSFunction *fun = fp->fun;
    JS_ASSERT(fun == js_GetCallObjectFunction(callobj));
    uintN n = fun->countArgsAndVars();

    /*
     * Since for a call object all fixed slots happen to be taken, we can copy
     * arguments and variables straight into JSObject.dslots.
     */
    JS_STATIC_ASSERT(JS_INITIAL_NSLOTS - JSSLOT_PRIVATE ==
                     1 + CALL_CLASS_FIXED_RESERVED_SLOTS);
    if (n != 0) {
        JS_ASSERT(callobj->numSlots() >= JS_INITIAL_NSLOTS + n);
        n += JS_INITIAL_NSLOTS;
        CopyValuesToCallObject(callobj, fun->nargs, fp->argv, fun->u.i.nvars, fp->slots());
    }

    /* Clear private pointers to fp, which is about to go away (js_Invoke). */
    if (js_IsNamedLambda(fun)) {
        JSObject *env = callobj->getParent();

        JS_ASSERT(env->getClass() == &js_DeclEnvClass);
        JS_ASSERT(env->getPrivate() == fp);
        env->setPrivate(NULL);
    }

    callobj->setPrivate(NULL);
    fp->callobj = NULL;
}

JSBool JS_FASTCALL
js_PutCallObjectOnTrace(JSContext *cx, JSObject *scopeChain, uint32 nargs, Value *argv,
                        uint32 nvars, Value *slots)
{
    JS_ASSERT(scopeChain->hasClass(&js_CallClass));
    JS_ASSERT(!scopeChain->getPrivate());

    uintN n = nargs + nvars;
    if (n != 0)
        CopyValuesToCallObject(scopeChain, nargs, argv, nvars, slots);

    return true;
}

JS_DEFINE_CALLINFO_6(extern, BOOL, js_PutCallObjectOnTrace, CONTEXT, OBJECT, UINT32, JSVALPTR,
                     UINT32, JSVALPTR, 0, nanojit::ACC_STORE_ANY)

static JSBool
call_enumerate(JSContext *cx, JSObject *obj)
{
    JSFunction *fun;
    uintN n, i;
    void *mark;
    jsuword *names;
    JSBool ok;
    JSAtom *name;
    JSObject *pobj;
    JSProperty *prop;

    fun = js_GetCallObjectFunction(obj);
    n = fun ? fun->countArgsAndVars() : 0;
    if (n == 0)
        return JS_TRUE;

    mark = JS_ARENA_MARK(&cx->tempPool);

    MUST_FLOW_THROUGH("out");
    names = js_GetLocalNameArray(cx, fun, &cx->tempPool);
    if (!names) {
        ok = JS_FALSE;
        goto out;
    }

    for (i = 0; i != n; ++i) {
        name = JS_LOCAL_NAME_TO_ATOM(names[i]);
        if (!name)
            continue;

        /*
         * Trigger reflection by looking up the name of the argument or
         * variable.
         */
        ok = js_LookupProperty(cx, obj, ATOM_TO_JSID(name), &pobj, &prop);
        if (!ok)
            goto out;

        /*
         * The call object will always have a property corresponding to the
         * argument or variable name because call_resolve creates the property
         * using JSPROP_PERMANENT.
         */
        JS_ASSERT(prop);
        JS_ASSERT(pobj == obj);
        pobj->dropProperty(cx, prop);
    }
    ok = JS_TRUE;

  out:
    JS_ARENA_RELEASE(&cx->tempPool, mark);
    return ok;
}

enum JSCallPropertyKind {
    JSCPK_ARGUMENTS,
    JSCPK_ARG,
    JSCPK_VAR,
    JSCPK_UPVAR
};

static JSBool
CallPropertyOp(JSContext *cx, JSObject *obj, jsid id, Value *vp,
               JSCallPropertyKind kind, JSBool setter = false)
{
    JS_ASSERT(obj->getClass() == &js_CallClass);

    uintN i = 0;
    if (kind != JSCPK_ARGUMENTS) {
        JS_ASSERT((int16) JSID_TO_INT(id) == JSID_TO_INT(id));
        i = (uint16) JSID_TO_INT(id);
    }

    Value *array;
    if (kind == JSCPK_UPVAR) {
        JSObject *callee = &obj->getSlot(JSSLOT_CALLEE).asObject();

#ifdef DEBUG
        JSFunction *callee_fun = (JSFunction *) callee->getPrivate();
        JS_ASSERT(FUN_FLAT_CLOSURE(callee_fun));
        JS_ASSERT(i < callee_fun->u.i.nupvars);
#endif

        array = callee->dslots;
    } else {
        JSFunction *fun = js_GetCallObjectFunction(obj);
        JS_ASSERT_IF(kind == JSCPK_ARG, i < fun->nargs);
        JS_ASSERT_IF(kind == JSCPK_VAR, i < fun->u.i.nvars);

        JSStackFrame *fp = (JSStackFrame *) obj->getPrivate();

        if (kind == JSCPK_ARGUMENTS) {
            if (setter) {
                if (fp)
                    fp->flags |= JSFRAME_OVERRIDE_ARGS;
                obj->setSlot(JSSLOT_CALL_ARGUMENTS, *vp);
            } else {
                if (fp && !(fp->flags & JSFRAME_OVERRIDE_ARGS)) {
                    JSObject *argsobj;

                    argsobj = js_GetArgsObject(cx, fp);
                    if (!argsobj)
                        return false;
                    vp->setNonFunObj(*argsobj);
                } else {
                    *vp = obj->getSlot(JSSLOT_CALL_ARGUMENTS);
                }
            }
            return true;
        }

        if (!fp) {
            i += CALL_CLASS_FIXED_RESERVED_SLOTS;
            if (kind == JSCPK_VAR)
                i += fun->nargs;
            else
                JS_ASSERT(kind == JSCPK_ARG);
            return setter
                   ? JS_SetReservedSlot(cx, obj, i, Jsvalify(*vp))
                   : JS_GetReservedSlot(cx, obj, i, Jsvalify(vp));
        }

        if (kind == JSCPK_ARG) {
            array = fp->argv;
        } else {
            JS_ASSERT(kind == JSCPK_VAR);
            array = fp->slots();
        }
    }

    if (setter) {
        GC_POKE(cx, array[i]);
        array[i] = *vp;
    } else {
        *vp = array[i];
    }
    return true;
}

static JSBool
GetCallArguments(JSContext *cx, JSObject *obj, jsid id, Value *vp)
{
    return CallPropertyOp(cx, obj, id, vp, JSCPK_ARGUMENTS);
}

static JSBool
SetCallArguments(JSContext *cx, JSObject *obj, jsid id, Value *vp)
{
    return CallPropertyOp(cx, obj, id, vp, JSCPK_ARGUMENTS, true);
}

JSBool
js_GetCallArg(JSContext *cx, JSObject *obj, jsid id, Value *vp)
{
    return CallPropertyOp(cx, obj, id, vp, JSCPK_ARG);
}

JSBool
SetCallArg(JSContext *cx, JSObject *obj, jsid id, Value *vp)
{
    return CallPropertyOp(cx, obj, id, vp, JSCPK_ARG, true);
}

JSBool
GetFlatUpvar(JSContext *cx, JSObject *obj, jsid id, Value *vp)
{
    return CallPropertyOp(cx, obj, id, vp, JSCPK_UPVAR);
}

JSBool
SetFlatUpvar(JSContext *cx, JSObject *obj, jsid id, Value *vp)
{
    return CallPropertyOp(cx, obj, id, vp, JSCPK_UPVAR, true);
}

JSBool
js_GetCallVar(JSContext *cx, JSObject *obj, jsid id, Value *vp)
{
    return CallPropertyOp(cx, obj, id, vp, JSCPK_VAR);
}

JSBool
js_GetCallVarChecked(JSContext *cx, JSObject *obj, jsid id, Value *vp)
{
    if (!CallPropertyOp(cx, obj, id, vp, JSCPK_VAR))
        return false;

    return CheckForEscapingClosure(cx, obj, vp);
}

JSBool
SetCallVar(JSContext *cx, JSObject *obj, jsid id, Value *vp)
{
    return CallPropertyOp(cx, obj, id, vp, JSCPK_VAR, true);
}

#if JS_TRACER
JSBool JS_FASTCALL
js_SetCallArg(JSContext *cx, JSObject *obj, jsid id, jsval v)
{
    return CallPropertyOp(cx, obj, id, &v, JSCPK_ARG, true);
}

JSBool JS_FASTCALL
js_SetCallVar(JSContext *cx, JSObject *obj, jsid id, jsval v)
{
    return CallPropertyOp(cx, obj, id, &v, JSCPK_VAR, true);
}

JS_DEFINE_CALLINFO_4(extern, BOOL, js_SetCallArg, CONTEXT, OBJECT, JSID, JSVAL, 0,
                     nanojit::ACC_STORE_ANY)
JS_DEFINE_CALLINFO_4(extern, BOOL, js_SetCallVar, CONTEXT, OBJECT, JSID, JSVAL, 0,
                     nanojit::ACC_STORE_ANY)
#endif

static JSBool
call_resolve(JSContext *cx, JSObject *obj, jsid id, uintN flags,
             JSObject **objp)
{
    JSFunction *fun;
    JSLocalKind localKind;
    PropertyOp getter, setter;
    uintN slot, attrs;

    JS_ASSERT(obj->getClass() == &js_CallClass);
    JS_ASSERT(!obj->getProto());

    if (!JSID_IS_ATOM(id))
        return JS_TRUE;

    const Value &callee = obj->getSlot(JSSLOT_CALLEE);
    if (callee.isUndefined())
        return JS_TRUE;
    fun = GET_FUNCTION_PRIVATE(cx, &callee.asFunObj());

    /*
     * Check whether the id refers to a formal parameter, local variable or
     * the arguments special name.
     *
     * We define all such names using JSDNP_DONT_PURGE to avoid an expensive
     * shape invalidation in js_DefineNativeProperty. If such an id happens to
     * shadow a global or upvar of the same name, any inner functions can
     * never access the outer binding. Thus it cannot invalidate any property
     * cache entries or derived trace guards for the outer binding. See also
     * comments in js_PurgeScopeChainHelper from jsobj.cpp.
     */
    localKind = js_LookupLocal(cx, fun, JSID_TO_ATOM(id), &slot);
    if (localKind != JSLOCAL_NONE) {
        JS_ASSERT((uint16) slot == slot);

        /*
         * We follow 10.2.3 of ECMA 262 v3 and make argument and variable
         * properties of the Call objects enumerable.
         */
        attrs = JSPROP_ENUMERATE | JSPROP_PERMANENT | JSPROP_SHARED;
        if (localKind == JSLOCAL_ARG) {
            JS_ASSERT(slot < fun->nargs);
            getter = js_GetCallArg;
            setter = SetCallArg;
        } else {
            JSCallPropertyKind cpkind;
            if (localKind == JSLOCAL_UPVAR) {
                if (!FUN_FLAT_CLOSURE(fun))
                    return JS_TRUE;
                getter = GetFlatUpvar;
                setter = SetFlatUpvar;
                cpkind = JSCPK_UPVAR;
            } else {
                JS_ASSERT(localKind == JSLOCAL_VAR || localKind == JSLOCAL_CONST);
                JS_ASSERT(slot < fun->u.i.nvars);
                getter = js_GetCallVar;
                setter = SetCallVar;
                cpkind = JSCPK_VAR;
                if (localKind == JSLOCAL_CONST)
                    attrs |= JSPROP_READONLY;
            }

            /*
             * Use js_GetCallVarChecked if the local's value is a null closure.
             * This way we penalize performance only slightly on first use of a
             * null closure, not on every use.
             */
            Value v;
            if (!CallPropertyOp(cx, obj, INT_TO_JSID((int16)slot), &v, cpkind))
                return JS_FALSE;
            if (v.isFunObj() &&
                GET_FUNCTION_PRIVATE(cx, &v.asFunObj())->needsWrapper()) {
                getter = js_GetCallVarChecked;
            }
        }
        if (!js_DefineNativeProperty(cx, obj, id, Value(UndefinedTag()), getter, setter,
                                     attrs, JSScopeProperty::HAS_SHORTID, (int16) slot,
                                     NULL, JSDNP_DONT_PURGE)) {
            return JS_FALSE;
        }
        *objp = obj;
        return JS_TRUE;
    }

    /*
     * Resolve arguments so that we never store a particular Call object's
     * arguments object reference in a Call prototype's |arguments| slot.
     */
    if (id == ATOM_TO_JSID(cx->runtime->atomState.argumentsAtom)) {
        if (!js_DefineNativeProperty(cx, obj, id, Value(UndefinedTag()),
                                     GetCallArguments, SetCallArguments,
                                     JSPROP_PERMANENT | JSPROP_SHARED,
                                     0, 0, NULL, JSDNP_DONT_PURGE)) {
            return JS_FALSE;
        }
        *objp = obj;
        return JS_TRUE;
    }

    /* Control flow reaches here only if id was not resolved. */
    return JS_TRUE;
}

static uint32
call_reserveSlots(JSContext *cx, JSObject *obj)
{
    JSFunction *fun;

    fun = js_GetCallObjectFunction(obj);
    return fun->countArgsAndVars();
}

JS_FRIEND_DATA(Class) js_CallClass = {
    "Call",
    JSCLASS_HAS_PRIVATE |
    JSCLASS_HAS_RESERVED_SLOTS(CALL_CLASS_FIXED_RESERVED_SLOTS) |
    JSCLASS_NEW_RESOLVE | JSCLASS_IS_ANONYMOUS | JSCLASS_MARK_IS_TRACE,
    PropertyStub,       PropertyStub,
    PropertyStub,       PropertyStub,
    call_enumerate,     (JSResolveOp)call_resolve,
    NULL,               NULL,
    NULL,               NULL,
    NULL,               NULL,
    NULL,               NULL,
    JS_CLASS_TRACE(args_or_call_trace), call_reserveSlots
};

/* Generic function tinyids. */
enum {
    FUN_ARGUMENTS   = -1,       /* predefined arguments local variable */
    FUN_LENGTH      = -2,       /* number of actual args, arity if inactive */
    FUN_ARITY       = -3,       /* number of formal parameters; desired argc */
    FUN_NAME        = -4,       /* function name, "" if anonymous */
    FUN_CALLER      = -5        /* Function.prototype.caller, backward compat */
};

static JSBool
fun_getProperty(JSContext *cx, JSObject *obj, jsid id, Value *vp)
{
    jsint slot;
    JSFunction *fun;
    JSStackFrame *fp;
    JSSecurityCallbacks *callbacks;

    if (!JSID_IS_INT(id))
        return JS_TRUE;
    slot = JSID_TO_INT(id);

    /*
     * Loop because getter and setter can be delegated from another class,
     * but loop only for FUN_LENGTH because we must pretend that f.length
     * is in each function instance f, per ECMA-262, instead of only in the
     * Function.prototype object (we use JSPROP_PERMANENT with JSPROP_SHARED
     * to make it appear so).
     *
     * This code couples tightly to the attributes for the function_props[]
     * initializers above, and to js_SetProperty and js_HasOwnProperty.
     *
     * It's important to allow delegating objects, even though they inherit
     * this getter (fun_getProperty), to override arguments, arity, caller,
     * and name.  If we didn't return early for slot != FUN_LENGTH, we would
     * clobber *vp with the native property value, instead of letting script
     * override that value in delegating objects.
     *
     * Note how that clobbering is what simulates JSPROP_READONLY for all of
     * the non-standard properties when the directly addressed object (obj)
     * is a function object (i.e., when this loop does not iterate).
     */
    while (!(fun = (JSFunction *)
                   GetInstancePrivate(cx, obj, &js_FunctionClass, NULL))) {
        if (slot != FUN_LENGTH)
            return JS_TRUE;
        obj = obj->getProto();
        if (!obj)
            return JS_TRUE;
    }

    /* Find fun's top-most activation record. */
    for (fp = js_GetTopStackFrame(cx);
         fp && (fp->fun != fun || (fp->flags & JSFRAME_SPECIAL));
         fp = fp->down) {
        continue;
    }

    switch (slot) {
      case FUN_ARGUMENTS:
        /* Warn if strict about f.arguments or equivalent unqualified uses. */
        if (!JS_ReportErrorFlagsAndNumber(cx,
                                          JSREPORT_WARNING | JSREPORT_STRICT,
                                          js_GetErrorMessage, NULL,
                                          JSMSG_DEPRECATED_USAGE,
                                          js_arguments_str)) {
            return JS_FALSE;
        }
        if (fp) {
            if (!js_GetArgsValue(cx, fp, vp))
                return JS_FALSE;
        } else {
            vp->setNull();
        }
        break;

      case FUN_LENGTH:
      case FUN_ARITY:
        vp->setInt32(fun->nargs);
        break;

      case FUN_NAME:
        vp->setString(fun->atom ? ATOM_TO_STRING(fun->atom)
                                : cx->runtime->emptyString);
        break;

      case FUN_CALLER:
        if (fp && fp->down && fp->down->fun) {
            JSFunction *caller = fp->down->fun;
            /*
             * See equivalent condition in args_getProperty for ARGS_CALLEE,
             * but here we do not want to throw, since this escape can happen
             * via foo.caller alone, without any debugger or indirect eval. And
             * it seems foo.caller is still used on the Web.
             */
            if (caller->needsWrapper()) {
                JSObject *wrapper = WrapEscapingClosure(cx, fp->down, FUN_OBJECT(caller), caller);
                if (!wrapper)
                    return JS_FALSE;
                vp->setFunObj(*wrapper);
                return JS_TRUE;
            }

            JS_ASSERT(fp->down->argv);
            *vp = fp->down->calleeValue();
        } else {
            vp->setNull();
        }
        if (vp->isObject()) {
            callbacks = JS_GetSecurityCallbacks(cx);
            if (callbacks && callbacks->checkObjectAccess) {
                id = ATOM_TO_JSID(cx->runtime->atomState.callerAtom);
                if (!callbacks->checkObjectAccess(cx, obj, id, JSACC_READ, Jsvalify(vp)))
                    return JS_FALSE;
            }
        }
        break;

      default:
        /* XXX fun[0] and fun.arguments[0] are equivalent. */
        if (fp && fp->fun && (uintN)slot < fp->fun->nargs)
            *vp = fp->argv[slot];
        break;
    }

    return JS_TRUE;
}

/*
 * ECMA-262 specifies that length is a property of function object instances,
 * but we can avoid that space cost by delegating to a prototype property that
 * is JSPROP_PERMANENT and JSPROP_SHARED.  Each fun_getProperty call computes
 * a fresh length value based on the arity of the individual function object's
 * private data.
 *
 * The extensions below other than length, i.e., the ones not in ECMA-262,
 * are neither JSPROP_READONLY nor JSPROP_SHARED, because for compatibility
 * with ECMA we must allow a delegating object to override them. Therefore to
 * avoid entraining garbage in Function.prototype slots, they must be resolved
 * in non-prototype function objects, wherefore the lazy_function_props table
 * and fun_resolve's use of it.
 */
#define LENGTH_PROP_ATTRS (JSPROP_READONLY|JSPROP_PERMANENT|JSPROP_SHARED)

static JSPropertySpec function_props[] = {
    {js_length_str,    FUN_LENGTH,    LENGTH_PROP_ATTRS, Jsvalify(fun_getProperty), JS_PropertyStub},
    {0,0,0,0,0}
};

typedef struct LazyFunctionProp {
    uint16      atomOffset;
    int8        tinyid;
    uint8       attrs;
} LazyFunctionProp;

/* NB: no sentinel at the end -- use JS_ARRAY_LENGTH to bound loops. */
static LazyFunctionProp lazy_function_props[] = {
    {ATOM_OFFSET(arguments), FUN_ARGUMENTS, JSPROP_PERMANENT},
    {ATOM_OFFSET(arity),     FUN_ARITY,      JSPROP_PERMANENT},
    {ATOM_OFFSET(caller),    FUN_CALLER,     JSPROP_PERMANENT},
    {ATOM_OFFSET(name),      FUN_NAME,       JSPROP_PERMANENT},
};

static JSBool
fun_resolve(JSContext *cx, JSObject *obj, jsid id, uintN flags, JSObject **objp)
{
    JSFunction *fun;
    JSAtom *atom;
    uintN i;

    if (!JSID_IS_ATOM(id))
        return JS_TRUE;

    fun = GET_FUNCTION_PRIVATE(cx, obj);

    /*
     * No need to reflect fun.prototype in 'fun.prototype = ... '. Assert that
     * fun is not a compiler-created function object, which must never leak to
     * script or embedding code and then be mutated.
     */
    if (flags & JSRESOLVE_ASSIGNING) {
        JS_ASSERT(!IsInternalFunctionObject(obj));
        return JS_TRUE;
    }

    /*
     * Ok, check whether id is 'prototype' and bootstrap the function object's
     * prototype property.
     */
    atom = cx->runtime->atomState.classPrototypeAtom;
    if (id == ATOM_TO_JSID(atom)) {
        JS_ASSERT(!IsInternalFunctionObject(obj));

        /*
         * Beware of the wacky case of a user function named Object -- trying
         * to find a prototype for that will recur back here _ad perniciem_.
         */
        if (fun->atom == CLASS_ATOM(cx, Object))
            return JS_TRUE;

        /*
         * Make the prototype object to have the same parent as the function
         * object itself.
         */
        JSObject *proto = NewObject(cx, &js_ObjectClass, NULL, obj->getParent());
        if (!proto)
            return JS_FALSE;

        /*
         * ECMA (15.3.5.2) says that constructor.prototype is DontDelete for
         * user-defined functions, but DontEnum | ReadOnly | DontDelete for
         * native "system" constructors such as Object or Function.  So lazily
         * set the former here in fun_resolve, but eagerly define the latter
         * in JS_InitClass, with the right attributes.
         */
        if (!js_SetClassPrototype(cx, obj, proto, JSPROP_PERMANENT))
            return JS_FALSE;

        *objp = obj;
        return JS_TRUE;
    }

    for (i = 0; i < JS_ARRAY_LENGTH(lazy_function_props); i++) {
        LazyFunctionProp *lfp = &lazy_function_props[i];

        atom = OFFSET_TO_ATOM(cx->runtime, lfp->atomOffset);
        if (id == ATOM_TO_JSID(atom)) {
            JS_ASSERT(!IsInternalFunctionObject(obj));

            if (!js_DefineNativeProperty(cx, obj,
                                         ATOM_TO_JSID(atom), Value(UndefinedTag()),
                                         fun_getProperty, PropertyStub,
                                         lfp->attrs, JSScopeProperty::HAS_SHORTID,
                                         lfp->tinyid, NULL)) {
                return JS_FALSE;
            }
            *objp = obj;
            return JS_TRUE;
        }
    }

    return JS_TRUE;
}

#if JS_HAS_XDR

/* XXX store parent and proto, if defined */
JSBool
js_XDRFunctionObject(JSXDRState *xdr, JSObject **objp)
{
    JSContext *cx;
    JSFunction *fun;
    uint32 firstword;           /* flag telling whether fun->atom is non-null,
                                   plus for fun->u.i.skipmin, fun->u.i.wrapper,
                                   and 14 bits reserved for future use */
    uintN nargs, nvars, nupvars, n;
    uint32 localsword;          /* word for argument and variable counts */
    uint32 flagsword;           /* word for fun->u.i.nupvars and fun->flags */

    cx = xdr->cx;
    if (xdr->mode == JSXDR_ENCODE) {
        fun = GET_FUNCTION_PRIVATE(cx, *objp);
        if (!FUN_INTERPRETED(fun)) {
            JS_ReportErrorNumber(cx, js_GetErrorMessage, NULL,
                                 JSMSG_NOT_SCRIPTED_FUNCTION,
                                 JS_GetFunctionName(fun));
            return false;
        }
        if (fun->u.i.wrapper) {
            JS_ReportErrorNumber(cx, js_GetErrorMessage, NULL,
                                 JSMSG_XDR_CLOSURE_WRAPPER,
                                 JS_GetFunctionName(fun));
            return false;
        }
        JS_ASSERT((fun->u.i.wrapper & ~1U) == 0);
        firstword = (fun->u.i.skipmin << 2) | (fun->u.i.wrapper << 1) | !!fun->atom;
        nargs = fun->nargs;
        nvars = fun->u.i.nvars;
        nupvars = fun->u.i.nupvars;
        localsword = (nargs << 16) | nvars;
        flagsword = (nupvars << 16) | fun->flags;
    } else {
        fun = js_NewFunction(cx, NULL, NULL, 0, JSFUN_INTERPRETED, NULL, NULL);
        if (!fun)
            return false;
        FUN_OBJECT(fun)->clearParent();
        FUN_OBJECT(fun)->clearProto();
#ifdef __GNUC__
        nvars = nargs = nupvars = 0;    /* quell GCC uninitialized warning */
#endif
    }

    AutoObjectRooter tvr(cx, FUN_OBJECT(fun));

    if (!JS_XDRUint32(xdr, &firstword))
        return false;
    if ((firstword & 1U) && !js_XDRStringAtom(xdr, &fun->atom))
        return false;
    if (!JS_XDRUint32(xdr, &localsword) ||
        !JS_XDRUint32(xdr, &flagsword)) {
        return false;
    }

    if (xdr->mode == JSXDR_DECODE) {
        nargs = localsword >> 16;
        nvars = uint16(localsword);
        JS_ASSERT((flagsword & JSFUN_KINDMASK) >= JSFUN_INTERPRETED);
        nupvars = flagsword >> 16;
        fun->flags = uint16(flagsword);
        fun->u.i.skipmin = uint16(firstword >> 2);
        fun->u.i.wrapper = JSPackedBool((firstword >> 1) & 1);
    }

    /* do arguments and local vars */
    n = nargs + nvars + nupvars;
    if (n != 0) {
        void *mark;
        uintN i;
        uintN bitmapLength;
        uint32 *bitmap;
        jsuword *names;
        JSAtom *name;
        JSLocalKind localKind;

        bool ok = true;
        mark = JS_ARENA_MARK(&xdr->cx->tempPool);

        /*
         * From this point the control must flow via the label release_mark.
         *
         * To xdr the names we prefix the names with a bitmap descriptor and
         * then xdr the names as strings. For argument names (indexes below
         * nargs) the corresponding bit in the bitmap is unset when the name
         * is null. Such null names are not encoded or decoded. For variable
         * names (indexes starting from nargs) bitmap's bit is set when the
         * name is declared as const, not as ordinary var.
         * */
        MUST_FLOW_THROUGH("release_mark");
        bitmapLength = JS_HOWMANY(n, JS_BITS_PER_UINT32);
        JS_ARENA_ALLOCATE_CAST(bitmap, uint32 *, &xdr->cx->tempPool,
                               bitmapLength * sizeof *bitmap);
        if (!bitmap) {
            js_ReportOutOfScriptQuota(xdr->cx);
            ok = false;
            goto release_mark;
        }
        if (xdr->mode == JSXDR_ENCODE) {
            names = js_GetLocalNameArray(xdr->cx, fun, &xdr->cx->tempPool);
            if (!names) {
                ok = false;
                goto release_mark;
            }
            PodZero(bitmap, bitmapLength);
            for (i = 0; i != n; ++i) {
                if (i < fun->nargs
                    ? JS_LOCAL_NAME_TO_ATOM(names[i]) != NULL
                    : JS_LOCAL_NAME_IS_CONST(names[i])) {
                    bitmap[i >> JS_BITS_PER_UINT32_LOG2] |=
                        JS_BIT(i & (JS_BITS_PER_UINT32 - 1));
                }
            }
        }
#ifdef __GNUC__
        else {
            names = NULL;   /* quell GCC uninitialized warning */
        }
#endif
        for (i = 0; i != bitmapLength; ++i) {
            ok = !!JS_XDRUint32(xdr, &bitmap[i]);
            if (!ok)
                goto release_mark;
        }
        for (i = 0; i != n; ++i) {
            if (i < nargs &&
                !(bitmap[i >> JS_BITS_PER_UINT32_LOG2] &
                  JS_BIT(i & (JS_BITS_PER_UINT32 - 1)))) {
                if (xdr->mode == JSXDR_DECODE) {
                    ok = !!js_AddLocal(xdr->cx, fun, NULL, JSLOCAL_ARG);
                    if (!ok)
                        goto release_mark;
                } else {
                    JS_ASSERT(!JS_LOCAL_NAME_TO_ATOM(names[i]));
                }
                continue;
            }
            if (xdr->mode == JSXDR_ENCODE)
                name = JS_LOCAL_NAME_TO_ATOM(names[i]);
            ok = !!js_XDRStringAtom(xdr, &name);
            if (!ok)
                goto release_mark;
            if (xdr->mode == JSXDR_DECODE) {
                localKind = (i < nargs)
                            ? JSLOCAL_ARG
                            : (i < nargs + nvars)
                            ? (bitmap[i >> JS_BITS_PER_UINT32_LOG2] &
                               JS_BIT(i & (JS_BITS_PER_UINT32 - 1))
                               ? JSLOCAL_CONST
                               : JSLOCAL_VAR)
                            : JSLOCAL_UPVAR;
                ok = !!js_AddLocal(xdr->cx, fun, name, localKind);
                if (!ok)
                    goto release_mark;
            }
        }

      release_mark:
        JS_ARENA_RELEASE(&xdr->cx->tempPool, mark);
        if (!ok)
            return false;

        if (xdr->mode == JSXDR_DECODE)
            js_FreezeLocalNames(cx, fun);
    }

    if (!js_XDRScript(xdr, &fun->u.i.script, false, NULL))
        return false;

    if (xdr->mode == JSXDR_DECODE) {
        *objp = FUN_OBJECT(fun);
        if (fun->u.i.script != JSScript::emptyScript()) {
#ifdef CHECK_SCRIPT_OWNER
            fun->u.i.script->owner = NULL;
#endif
            js_CallNewScriptHook(cx, fun->u.i.script, fun);
        }
    }

    return true;
}

#else  /* !JS_HAS_XDR */

#define js_XDRFunctionObject NULL

#endif /* !JS_HAS_XDR */

/*
 * [[HasInstance]] internal method for Function objects: fetch the .prototype
 * property of its 'this' parameter, and walks the prototype chain of v (only
 * if v is an object) returning true if .prototype is found.
 */
static JSBool
fun_hasInstance(JSContext *cx, JSObject *obj, const Value *v, JSBool *bp)
{
    jsid id = ATOM_TO_JSID(cx->runtime->atomState.classPrototypeAtom);
    Value pval;
    if (!obj->getProperty(cx, id, &pval))
        return JS_FALSE;

    if (pval.isPrimitive()) {
        /*
         * Throw a runtime error if instanceof is called on a function that
         * has a non-object as its .prototype value.
         */
        js_ReportValueError(cx, JSMSG_BAD_PROTOTYPE, -1, ObjectTag(*obj), NULL);
        return JS_FALSE;
    }

    *bp = js_IsDelegate(cx, &pval.asObject(), *v);
    return JS_TRUE;
}

static void
TraceLocalNames(JSTracer *trc, JSFunction *fun);

static void
DestroyLocalNames(JSContext *cx, JSFunction *fun);

static void
fun_trace(JSTracer *trc, JSObject *obj)
{
    /* A newborn function object may have a not yet initialized private slot. */
    JSFunction *fun = (JSFunction *) obj->getPrivate();
    if (!fun)
        return;

    if (FUN_OBJECT(fun) != obj) {
        /* obj is cloned function object, trace the original. */
        JS_CALL_TRACER(trc, FUN_OBJECT(fun), JSTRACE_OBJECT, "private");
        return;
    }
    if (fun->atom)
        JS_CALL_STRING_TRACER(trc, ATOM_TO_STRING(fun->atom), "atom");
    if (FUN_INTERPRETED(fun)) {
        if (fun->u.i.script)
            js_TraceScript(trc, fun->u.i.script);
        TraceLocalNames(trc, fun);
    }
}

static void
fun_finalize(JSContext *cx, JSObject *obj)
{
    /* Ignore newborn and cloned function objects. */
    JSFunction *fun = (JSFunction *) obj->getPrivate();
    if (!fun || FUN_OBJECT(fun) != obj)
        return;

    /*
     * Null-check of u.i.script is required since the parser sets interpreted
     * very early.
     */
    if (FUN_INTERPRETED(fun)) {
        if (fun->u.i.script)
            js_DestroyScript(cx, fun->u.i.script);
        DestroyLocalNames(cx, fun);
    }
}

int
JSFunction::sharpSlotBase(JSContext *cx)
{
#if JS_HAS_SHARP_VARS
    JSAtom *name = js_Atomize(cx, "#array", 6, 0);
    if (name) {
        uintN index = uintN(-1);
#ifdef DEBUG
        JSLocalKind kind =
#endif
            js_LookupLocal(cx, this, name, &index);
        JS_ASSERT(kind == JSLOCAL_VAR);
        return int(index);
    }
#endif
    return -1;
}

uint32
JSFunction::countInterpretedReservedSlots() const
{
    JS_ASSERT(FUN_INTERPRETED(this));

    return (u.i.nupvars == 0) ? 0 : u.i.script->upvars()->length;
}

static uint32
fun_reserveSlots(JSContext *cx, JSObject *obj)
{
    /*
     * We use getPrivate and not GET_FUNCTION_PRIVATE because during
     * js_InitFunctionClass invocation the function is called before the
     * private slot of the function object is set.
     */
    JSFunction *fun = (JSFunction *) obj->getPrivate();
    return (fun && FUN_INTERPRETED(fun))
           ? fun->countInterpretedReservedSlots()
           : 0;
}

/*
 * Reserve two slots in all function objects for XPConnect.  Note that this
 * does not bloat every instance, only those on which reserved slots are set,
 * and those on which ad-hoc properties are defined.
 */
JS_FRIEND_DATA(Class) js_FunctionClass = {
    js_Function_str,
    JSCLASS_HAS_PRIVATE | JSCLASS_NEW_RESOLVE | JSCLASS_HAS_RESERVED_SLOTS(2) |
    JSCLASS_MARK_IS_TRACE | JSCLASS_HAS_CACHED_PROTO(JSProto_Function),
    PropertyStub,     PropertyStub,
    PropertyStub,     PropertyStub,
    EnumerateStub,    (JSResolveOp)fun_resolve,
    ConvertStub,      fun_finalize,
    NULL,             NULL,
    NULL,             NULL,
    js_XDRFunctionObject, fun_hasInstance,
    JS_CLASS_TRACE(fun_trace), fun_reserveSlots
};

static JSBool
fun_toStringHelper(JSContext *cx, uint32_t indent, uintN argc, Value *vp)
{
    if (!ComputeThisFromVpInPlace(cx, vp))
        return JS_FALSE;
    Value fval = vp[1];

    if (!fval.isFunObj()) {
        JS_ReportErrorNumber(cx, js_GetErrorMessage, NULL,
                             JSMSG_INCOMPATIBLE_PROTO,
                             js_Function_str, js_toString_str,
                             JS_GetTypeName(cx, TypeOfValue(cx, fval)));
        return JS_FALSE;
    }

    JSObject *obj = &fval.asFunObj();
    if (argc != 0) {
        if (!ValueToECMAUint32(cx, vp[2], &indent))
            return JS_FALSE;
    }

    JS_ASSERT(JS_ObjectIsFunction(cx, obj));
    JSFunction *fun = GET_FUNCTION_PRIVATE(cx, obj);
    if (!fun)
        return JS_TRUE;
    JSString *str = JS_DecompileFunction(cx, fun, (uintN)indent);
    if (!str)
        return JS_FALSE;
    vp->setString(str);
    return JS_TRUE;
}

static JSBool
fun_toString(JSContext *cx, uintN argc, Value *vp)
{
    return fun_toStringHelper(cx, 0, argc,  vp);
}

#if JS_HAS_TOSOURCE
static JSBool
fun_toSource(JSContext *cx, uintN argc, Value *vp)
{
    return fun_toStringHelper(cx, JS_DONT_PRETTY_PRINT, argc, vp);
}
#endif

JSBool
js_fun_call(JSContext *cx, uintN argc, Value *vp)
{
    LeaveTrace(cx);

    JSObject *obj = ComputeThisObjectFromVp(cx, vp);
    if (!obj)
        return JS_FALSE;
    Value fval = vp[1];

    if (!js_IsCallable(fval)) {
        JSString *str = js_ValueToString(cx, fval);
        if (str) {
            const char *bytes = js_GetStringBytes(cx, str);

            if (bytes) {
                JS_ReportErrorNumber(cx, js_GetErrorMessage, NULL,
                                     JSMSG_INCOMPATIBLE_PROTO,
                                     js_Function_str, js_call_str,
                                     bytes);
            }
        }
        return JS_FALSE;
    }

    Value *argv = vp + 2;
    Value objv;
    if (argc == 0) {
        /* Call fun with its global object as the 'this' param if no args. */
        objv.setNull();
    } else {
        /* Otherwise convert the first arg to 'this' and skip over it. */
        if (argv[0].isObject())
            objv = argv[0];
        else if (!js_ValueToObjectOrNull(cx, argv[0], &objv))
            return JS_FALSE;
        argc--;
        argv++;
    }

    /* Allocate stack space for fval, obj, and the args. */
    InvokeArgsGuard args;
    if (!cx->stack().pushInvokeArgs(cx, argc, args))
        return JS_FALSE;

    /* Push fval, obj, and the args. */
    args.getvp()[0] = fval;
    args.getvp()[1] = objv;
    memcpy(args.getvp() + 2, argv, argc * sizeof *argv);

    bool ok = Invoke(cx, args, 0);
    *vp = *args.getvp();
    return ok;
}

JSBool
js_fun_apply(JSContext *cx, uintN argc, Value *vp)
{
    if (argc == 0) {
        /* Will get globalObject as 'this' and no other arguments. */
        return js_fun_call(cx, argc, vp);
    }

    LeaveTrace(cx);

    JSObject *obj = ComputeThisObjectFromVp(cx, vp);
    if (!obj)
        return JS_FALSE;
    Value fval;
    fval = vp[1];

    if (!js_IsCallable(fval)) {
        JSString *str = js_ValueToString(cx, fval);
        if (str) {
            const char *bytes = js_GetStringBytes(cx, str);

            if (bytes) {
                JS_ReportErrorNumber(cx, js_GetErrorMessage, NULL,
                                     JSMSG_INCOMPATIBLE_PROTO,
                                     js_Function_str, js_apply_str,
                                     bytes);
            }
        }
        return JS_FALSE;
    }

    /* Quell GCC overwarnings. */
    JSObject *aobj = NULL;
    jsuint length = 0;

    if (argc >= 2) {
        /* If the 2nd arg is null or void, call the function with 0 args. */
        if (vp[3].isNullOrUndefined()) {
            argc = 0;
        } else {
            /* The second arg must be an array (or arguments object). */
            JSBool arraylike = JS_FALSE;
            if (vp[3].isObject()) {
                aobj = &vp[3].asObject();
                if (!js_IsArrayLike(cx, aobj, &arraylike, &length))
                    return JS_FALSE;
            }
            if (!arraylike) {
                JS_ReportErrorNumber(cx, js_GetErrorMessage, NULL,
                                     JSMSG_BAD_APPLY_ARGS, js_apply_str);
                return JS_FALSE;
            }
        }
    }

    /* Convert the first arg to 'this' and skip over it. */
    Value objv;
    if (vp[2].isObject())
        objv = vp[2];
    else if (!js_ValueToObjectOrNull(cx, vp[2], &objv))
        return JS_FALSE;

    /* Allocate stack space for fval, obj, and the args. */
    argc = (uintN)JS_MIN(length, JS_ARGS_LENGTH_MAX);

    InvokeArgsGuard args;
    if (!cx->stack().pushInvokeArgs(cx, argc, args))
        return JS_FALSE;

    /* Push fval, obj, and aobj's elements as args. */
    Value *sp = args.getvp();
    *sp++ = fval;
    *sp++ = objv;
    if (aobj && aobj->isArguments() && !aobj->isArgsLengthOverridden()) {
        /*
         * Two cases, two loops: note how in the case of an active stack frame
         * backing aobj, even though we copy from fp->argv, we still must check
         * aobj->getArgsElement(i) for a hole, to handle a delete on the
         * corresponding arguments element. See args_delProperty.
         */
        JSStackFrame *fp = (JSStackFrame *) aobj->getPrivate();
        if (fp) {
            memcpy(sp, fp->argv, argc * sizeof(Value));
            for (uintN i = 0; i < argc; i++) {
                if (aobj->getArgsElement(i).isMagic(JS_ARGS_HOLE)) // suppress deleted element
                    sp[i].setUndefined();
            }
        } else {
            for (uintN i = 0; i < argc; i++) {
                sp[i] = aobj->getArgsElement(i);
                if (sp[i].isMagic(JS_ARGS_HOLE))
                    sp[i].setUndefined();
            }
        }
    } else {
        for (uintN i = 0; i < argc; i++) {
            if (!aobj->getProperty(cx, INT_TO_JSID(jsint(i)), sp))
                return JS_FALSE;
            sp++;
        }
    }

    bool ok = Invoke(cx, args, 0);
    *vp = *args.getvp();
    return ok;
}

#ifdef NARCISSUS
static JS_REQUIRES_STACK JSBool
fun_applyConstructor(JSContext *cx, uintN argc, jsval *vp)
{
    JSObject *aobj;
    uintN length, i;
    jsval *sp;

    if (JSVAL_IS_PRIMITIVE(vp[2]) ||
        (aobj = JSVAL_TO_OBJECT(vp[2]),
         !aobj->isArray() &&
         !aobj->isArguments())) {
        JS_ReportErrorNumber(cx, js_GetErrorMessage, NULL,
                             JSMSG_BAD_APPLY_ARGS, "__applyConstruct__");
        return JS_FALSE;
    }

    if (!js_GetLengthProperty(cx, aobj, &length))
        return JS_FALSE;

    if (length > JS_ARGS_LENGTH_MAX)
        length = JS_ARGS_LENGTH_MAX;
        return JS_FALSE;

    InvokeArgsGuard args;
    if (!cx->stack().pushInvokeArgs(cx, length, args))
        return JS_FALSE;

    jsval *sp = args.getvp();
    *sp++ = vp[1];
    *sp++ = JSVAL_NULL; /* this is filled automagically */
    for (i = 0; i < length; i++) {
        if (!aobj->getProperty(cx, INT_TO_JSID(jsint(i)), sp))
            return JS_FALSE;
        sp++;
    }

    JSBool ok = js_InvokeConstructor(cx, args, JS_TRUE);
    *vp = *args.getvp();
    return ok;
}
#endif

static JSFunctionSpec function_methods[] = {
#if JS_HAS_TOSOURCE
    JS_FN(js_toSource_str,   fun_toSource,   0,0),
#endif
    JS_FN(js_toString_str,   fun_toString,   0,0),
    JS_FN(js_apply_str,      js_fun_apply,   2,0),
    JS_FN(js_call_str,       js_fun_call,    1,0),
#ifdef NARCISSUS
    JS_FN("__applyConstructor__", fun_applyConstructor, 1,0),
#endif
    JS_FS_END
};

static JSBool
Function(JSContext *cx, JSObject *obj, uintN argc, Value *argv, Value *rval)
{
    JSFunction *fun;
    JSObject *parent;
    JSStackFrame *fp, *caller;
    uintN i, n, lineno;
    JSAtom *atom;
    const char *filename;
    JSBool ok;
    JSString *str, *arg;
    TokenStream ts(cx);
    JSPrincipals *principals;
    jschar *collected_args, *cp;
    void *mark;
    size_t arg_length, args_length, old_args_length;
    TokenKind tt;

    if (!JS_IsConstructing(cx)) {
        obj = NewObject(cx, &js_FunctionClass, NULL, NULL);
        if (!obj)
            return JS_FALSE;
        rval->setFunObj(*obj);
    } else {
        /*
         * The constructor is called before the private slot is initialized so
         * we must use getPrivate, not GET_FUNCTION_PRIVATE here.
         */
        if (obj->getPrivate())
            return JS_TRUE;
    }

    /*
     * NB: (new Function) is not lexically closed by its caller, it's just an
     * anonymous function in the top-level scope that its constructor inhabits.
     * Thus 'var x = 42; f = new Function("return x"); print(f())' prints 42,
     * and so would a call to f from another top-level's script or function.
     *
     * In older versions, before call objects, a new Function was adopted by
     * its running context's globalObject, which might be different from the
     * top-level reachable from scopeChain (in HTML frames, e.g.).
     */
    parent = argv[-2].asObject().getParent();

    fun = js_NewFunction(cx, obj, NULL, 0, JSFUN_LAMBDA | JSFUN_INTERPRETED,
                         parent, cx->runtime->atomState.anonymousAtom);

    if (!fun)
        return JS_FALSE;

    /*
     * Function is static and not called directly by other functions in this
     * file, therefore it is callable only as a native function by js_Invoke.
     * Find the scripted caller, possibly skipping other native frames such as
     * are built for Function.prototype.call or .apply activations that invoke
     * Function indirectly from a script.
     */
    fp = js_GetTopStackFrame(cx);
    JS_ASSERT(!fp->script && fp->fun && fp->fun->u.n.native == Function);
    caller = js_GetScriptedCaller(cx, fp);
    if (caller) {
        principals = JS_EvalFramePrincipals(cx, fp, caller);
        filename = js_ComputeFilename(cx, caller, principals, &lineno);
    } else {
        filename = NULL;
        lineno = 0;
        principals = NULL;
    }

    /* Belt-and-braces: check that the caller has access to parent. */
    if (!js_CheckPrincipalsAccess(cx, parent, principals,
                                  CLASS_ATOM(cx, Function))) {
        return JS_FALSE;
    }

    /*
     * CSP check: whether new Function() is allowed at all.
     * Report errors via CSP is done in the script security manager.
     * js_CheckContentSecurityPolicy is defined in jsobj.cpp
     */
    if (!js_CheckContentSecurityPolicy(cx)) {
        JS_ReportErrorNumber(cx, js_GetErrorMessage, NULL, 
                             JSMSG_CSP_BLOCKED_FUNCTION);
        return JS_FALSE;
    }

    n = argc ? argc - 1 : 0;
    if (n > 0) {
        enum { OK, BAD, BAD_FORMAL } state;

        /*
         * Collect the function-argument arguments into one string, separated
         * by commas, then make a tokenstream from that string, and scan it to
         * get the arguments.  We need to throw the full scanner at the
         * problem, because the argument string can legitimately contain
         * comments and linefeeds.  XXX It might be better to concatenate
         * everything up into a function definition and pass it to the
         * compiler, but doing it this way is less of a delta from the old
         * code.  See ECMA 15.3.2.1.
         */
        state = BAD_FORMAL;
        args_length = 0;
        for (i = 0; i < n; i++) {
            /* Collect the lengths for all the function-argument arguments. */
            arg = js_ValueToString(cx, argv[i]);
            if (!arg)
                return JS_FALSE;
            argv[i].setString(arg);

            /*
             * Check for overflow.  The < test works because the maximum
             * JSString length fits in 2 fewer bits than size_t has.
             */
            old_args_length = args_length;
            args_length = old_args_length + arg->length();
            if (args_length < old_args_length) {
                js_ReportAllocationOverflow(cx);
                return JS_FALSE;
            }
        }

        /* Add 1 for each joining comma and check for overflow (two ways). */
        old_args_length = args_length;
        args_length = old_args_length + n - 1;
        if (args_length < old_args_length ||
            args_length >= ~(size_t)0 / sizeof(jschar)) {
            js_ReportAllocationOverflow(cx);
            return JS_FALSE;
        }

        /*
         * Allocate a string to hold the concatenated arguments, including room
         * for a terminating 0.  Mark cx->tempPool for later release, to free
         * collected_args and its tokenstream in one swoop.
         */
        mark = JS_ARENA_MARK(&cx->tempPool);
        JS_ARENA_ALLOCATE_CAST(cp, jschar *, &cx->tempPool,
                               (args_length+1) * sizeof(jschar));
        if (!cp) {
            js_ReportOutOfScriptQuota(cx);
            return JS_FALSE;
        }
        collected_args = cp;

        /*
         * Concatenate the arguments into the new string, separated by commas.
         */
        for (i = 0; i < n; i++) {
            arg = argv[i].asString();
            arg_length = arg->length();
            (void) js_strncpy(cp, arg->chars(), arg_length);
            cp += arg_length;

            /* Add separating comma or terminating 0. */
            *cp++ = (i + 1 < n) ? ',' : 0;
        }

        /* Initialize a tokenstream that reads from the given string. */
        if (!ts.init(collected_args, args_length, NULL, filename, lineno)) {
            JS_ARENA_RELEASE(&cx->tempPool, mark);
            return JS_FALSE;
        }

        /* The argument string may be empty or contain no tokens. */
        tt = ts.getToken();
        if (tt != TOK_EOF) {
            for (;;) {
                /*
                 * Check that it's a name.  This also implicitly guards against
                 * TOK_ERROR, which was already reported.
                 */
                if (tt != TOK_NAME)
                    goto after_args;

                /*
                 * Get the atom corresponding to the name from the token
                 * stream; we're assured at this point that it's a valid
                 * identifier.
                 */
                atom = ts.currentToken().t_atom;

                /* Check for a duplicate parameter name. */
                if (js_LookupLocal(cx, fun, atom, NULL) != JSLOCAL_NONE) {
                    const char *name;

                    name = js_AtomToPrintableString(cx, atom);
                    ok = name && ReportCompileErrorNumber(cx, &ts, NULL,
                                                          JSREPORT_WARNING | JSREPORT_STRICT,
                                                          JSMSG_DUPLICATE_FORMAL, name);
                    if (!ok)
                        goto after_args;
                }
                if (!js_AddLocal(cx, fun, atom, JSLOCAL_ARG))
                    goto after_args;

                /*
                 * Get the next token.  Stop on end of stream.  Otherwise
                 * insist on a comma, get another name, and iterate.
                 */
                tt = ts.getToken();
                if (tt == TOK_EOF)
                    break;
                if (tt != TOK_COMMA)
                    goto after_args;
                tt = ts.getToken();
            }
        }

        state = OK;
      after_args:
        if (state == BAD_FORMAL && !ts.isError()) {
            /*
             * Report "malformed formal parameter" iff no illegal char or
             * similar scanner error was already reported.
             */
            JS_ReportErrorNumber(cx, js_GetErrorMessage, NULL,
                                 JSMSG_BAD_FORMAL);
        }
        ts.close();
        JS_ARENA_RELEASE(&cx->tempPool, mark);
        if (state != OK)
            return JS_FALSE;
    }

    if (argc) {
        str = js_ValueToString(cx, argv[argc-1]);
        if (!str)
            return JS_FALSE;
        argv[argc-1].setString(str);
    } else {
        str = cx->runtime->emptyString;
    }

    return Compiler::compileFunctionBody(cx, fun, principals,
                                         str->chars(), str->length(),
                                         filename, lineno);
}

JSObject *
js_InitFunctionClass(JSContext *cx, JSObject *obj)
{
    JSObject *proto;
    JSFunction *fun;

    proto = js_InitClass(cx, obj, NULL, &js_FunctionClass, Function, 1,
                         function_props, function_methods, NULL, NULL);
    if (!proto)
        return NULL;
    fun = js_NewFunction(cx, proto, NULL, 0, JSFUN_INTERPRETED, obj, NULL);
    if (!fun)
        return NULL;
    fun->u.i.script = JSScript::emptyScript();
    return proto;
}

JSFunction *
js_NewFunction(JSContext *cx, JSObject *funobj, Native native, uintN nargs,
               uintN flags, JSObject *parent, JSAtom *atom)
{
    JSFunction *fun;

    if (funobj) {
        JS_ASSERT(funobj->isFunction());
        funobj->setParent(ObjectOrNullTag(parent));
    } else {
        funobj = NewObject(cx, &js_FunctionClass, NULL, parent);
        if (!funobj)
            return NULL;
    }
    JS_ASSERT(!funobj->getPrivate());
    fun = (JSFunction *) funobj;

    /* Initialize all function members. */
    fun->nargs = uint16(nargs);
    fun->flags = flags & (JSFUN_FLAGS_MASK | JSFUN_KINDMASK | JSFUN_TRCINFO);
    if ((flags & JSFUN_KINDMASK) >= JSFUN_INTERPRETED) {
        JS_ASSERT(!native);
        JS_ASSERT(nargs == 0);
        fun->u.i.nvars = 0;
        fun->u.i.nupvars = 0;
        fun->u.i.skipmin = 0;
        fun->u.i.wrapper = false;
        fun->u.i.script = NULL;
#ifdef DEBUG
        fun->u.i.names.taggedAtom = 0;
#endif
    } else {
        fun->u.n.extra = 0;
        fun->u.n.spare = 0;
        fun->u.n.clasp = NULL;
        if (flags & JSFUN_TRCINFO) {
#ifdef JS_TRACER
            JSNativeTraceInfo *trcinfo =
                JS_FUNC_TO_DATA_PTR(JSNativeTraceInfo *, native);
            fun->u.n.native = (JSNative) trcinfo->native;
            fun->u.n.trcinfo = trcinfo;
#else
            fun->u.n.trcinfo = NULL;
#endif
        } else {
            fun->u.n.native = native;
            fun->u.n.trcinfo = NULL;
        }
        JS_ASSERT(fun->u.n.native);
    }
    fun->atom = atom;

    /* Set private to self to indicate non-cloned fully initialized function. */
    FUN_OBJECT(fun)->setPrivate(fun);
    return fun;
}

JSObject * JS_FASTCALL
js_CloneFunctionObject(JSContext *cx, JSFunction *fun, JSObject *parent,
                       JSObject *proto)
{
    JS_ASSERT(parent);
    JS_ASSERT(proto);

    /*
     * The cloned function object does not need the extra JSFunction members
     * beyond JSObject as it points to fun via the private slot.
     */
    JSObject *clone = NewObjectWithGivenProto(cx, &js_FunctionClass, proto,
                                              parent, sizeof(JSObject));
    if (!clone)
        return NULL;
    clone->setPrivate(fun);
    return clone;
}

#ifdef JS_TRACER
JS_DEFINE_CALLINFO_4(extern, OBJECT, js_CloneFunctionObject, CONTEXT, FUNCTION, OBJECT, OBJECT, 0,
                     nanojit::ACC_STORE_ANY)
#endif

/*
 * Create a new flat closure, but don't initialize the imported upvar
 * values. The tracer calls this function and then initializes the upvar
 * slots on trace.
 */
JSObject * JS_FASTCALL
js_AllocFlatClosure(JSContext *cx, JSFunction *fun, JSObject *scopeChain)
{
    JS_ASSERT(FUN_FLAT_CLOSURE(fun));
    JS_ASSERT((fun->u.i.script->upvarsOffset
               ? fun->u.i.script->upvars()->length
               : 0) == fun->u.i.nupvars);

    JSObject *closure = CloneFunctionObject(cx, fun, scopeChain);
    if (!closure)
        return closure;

    uint32 nslots = fun->countInterpretedReservedSlots();
    if (!nslots)
        return closure;
    if (!js_EnsureReservedSlots(cx, closure, nslots))
        return NULL;

    return closure;
}

JS_DEFINE_CALLINFO_3(extern, OBJECT, js_AllocFlatClosure,
                     CONTEXT, FUNCTION, OBJECT, 0, nanojit::ACC_STORE_ANY)

JS_REQUIRES_STACK JSObject *
js_NewFlatClosure(JSContext *cx, JSFunction *fun)
{
    /*
     * Flat closures can be partial, they may need to search enclosing scope
     * objects via JSOP_NAME, etc.
     */
    JSObject *scopeChain = js_GetScopeChain(cx, cx->fp);
    if (!scopeChain)
        return NULL;

    JSObject *closure = js_AllocFlatClosure(cx, fun, scopeChain);
    if (!closure || fun->u.i.nupvars == 0)
        return closure;

    JSUpvarArray *uva = fun->u.i.script->upvars();
    JS_ASSERT(uva->length <= closure->dslots[-1].asPrivateUint32());

    uintN level = fun->u.i.script->staticLevel;
    for (uint32 i = 0, n = uva->length; i < n; i++)
        closure->dslots[i] = js_GetUpvar(cx, level, uva->vector[i]);

    return closure;
}

JSObject *
js_NewDebuggableFlatClosure(JSContext *cx, JSFunction *fun)
{
    JS_ASSERT(cx->fp->fun->flags & JSFUN_HEAVYWEIGHT);
    JS_ASSERT(!cx->fp->fun->optimizedClosure());
    JS_ASSERT(FUN_FLAT_CLOSURE(fun));

    return WrapEscapingClosure(cx, cx->fp, FUN_OBJECT(fun), fun);
}

JSFunction *
js_DefineFunction(JSContext *cx, JSObject *obj, JSAtom *atom, Native native,
                  uintN nargs, uintN attrs)
{
    PropertyOp gsop;
    JSFunction *fun;

    if (attrs & JSFUN_STUB_GSOPS) {
        /*
         * JSFUN_STUB_GSOPS is a request flag only, not stored in fun->flags or
         * the defined property's attributes. This allows us to encode another,
         * internal flag using the same bit, JSFUN_EXPR_CLOSURE -- see jsfun.h
         * for more on this.
         */
        attrs &= ~JSFUN_STUB_GSOPS;
        gsop = PropertyStub;
    } else {
        gsop = NULL;
    }
    fun = js_NewFunction(cx, NULL, native, nargs, attrs, obj, atom);
    if (!fun)
        return NULL;
    if (!obj->defineProperty(cx, ATOM_TO_JSID(atom), fun->funObjVal(),
                             gsop, gsop, attrs & ~JSFUN_FLAGS_MASK)) {
        return NULL;
    }
    return fun;
}

#if (JSV2F_CONSTRUCT & JSV2F_SEARCH_STACK)
# error "JSINVOKE_CONSTRUCT and JSV2F_SEARCH_STACK are not disjoint!"
#endif

JSFunction *
js_ValueToFunction(JSContext *cx, const Value *vp, uintN flags)
{
    if (!vp->isFunObj()) {
        js_ReportIsNotFunction(cx, vp, flags);
        return NULL;
    }
    return GET_FUNCTION_PRIVATE(cx, &vp->asObject());
}

JSObject *
js_ValueToFunctionObject(JSContext *cx, Value *vp, uintN flags)
{
    JSFunction *fun;
    JSStackFrame *caller;
    JSPrincipals *principals;

    if (vp->isFunObj())
        return &vp->asFunObj();

    fun = js_ValueToFunction(cx, vp, flags);
    if (!fun)
        return NULL;
    vp->setFunObj(*FUN_OBJECT(fun));

    caller = js_GetScriptedCaller(cx, NULL);
    if (caller) {
        principals = JS_StackFramePrincipals(cx, caller);
    } else {
        /* No scripted caller, don't allow access. */
        principals = NULL;
    }

    if (!js_CheckPrincipalsAccess(cx, FUN_OBJECT(fun), principals,
                                  fun->atom
                                  ? fun->atom
                                  : cx->runtime->atomState.anonymousAtom)) {
        return NULL;
    }
    return FUN_OBJECT(fun);
}

JSObject *
js_ValueToCallableObject(JSContext *cx, Value *vp, uintN flags)
{
    if (vp->isObject()) {
        JSObject *callable = &vp->asObject();
        if (callable->isCallable())
            return callable;
    }
    return js_ValueToFunctionObject(cx, vp, flags);
}

void
js_ReportIsNotFunction(JSContext *cx, const Value *vp, uintN flags)
{
    uintN error;
    const char *name = NULL, *source = NULL;
    AutoStringRooter tvr(cx);
    if (flags & JSV2F_ITERATOR) {
        error = JSMSG_BAD_ITERATOR;
        name = js_iterator_str;
        JSString *src = js_ValueToSource(cx, *vp);
        if (!src)
            return;
        tvr.setString(src);
        JSString *qsrc = js_QuoteString(cx, src, 0);
        if (!qsrc)
            return;
        tvr.setString(qsrc);
        source = js_GetStringBytes(cx, qsrc);
        if (!source)
            return;
    } else if (flags & JSV2F_CONSTRUCT) {
        error = JSMSG_NOT_CONSTRUCTOR;
    } else {
        error = JSMSG_NOT_FUNCTION;
    }

    LeaveTrace(cx);
    FrameRegsIter i(cx);
    while (!i.done() && !i.pc())
        ++i;

    ptrdiff_t spindex =
        !i.done() && i.fp()->base() <= vp && vp < i.sp()
            ? vp - i.sp()
            : flags & JSV2F_SEARCH_STACK ? JSDVG_SEARCH_STACK
                                         : JSDVG_IGNORE_STACK;

    js_ReportValueError3(cx, error, spindex, *vp, NULL, name, source);
}

/*
 * When a function has between 2 and MAX_ARRAY_LOCALS arguments and variables,
 * their name are stored as the JSLocalNames.array.
 */
#define MAX_ARRAY_LOCALS 8

JS_STATIC_ASSERT(2 <= MAX_ARRAY_LOCALS);
JS_STATIC_ASSERT(MAX_ARRAY_LOCALS < JS_BITMASK(16));

/*
 * When we use a hash table to store the local names, we use a singly linked
 * list to record the indexes of duplicated parameter names to preserve the
 * duplicates for the decompiler.
 */
typedef struct JSNameIndexPair JSNameIndexPair;

struct JSNameIndexPair {
    JSAtom          *name;
    uint16          index;
    JSNameIndexPair *link;
};

struct JSLocalNameMap {
    JSDHashTable    names;
    JSNameIndexPair *lastdup;
};

typedef struct JSLocalNameHashEntry {
    JSDHashEntryHdr hdr;
    JSAtom          *name;
    uint16          index;
    uint8           localKind;
} JSLocalNameHashEntry;

static void
FreeLocalNameHash(JSContext *cx, JSLocalNameMap *map)
{
    JSNameIndexPair *dup, *next;

    for (dup = map->lastdup; dup; dup = next) {
        next = dup->link;
        cx->free(dup);
    }
    JS_DHashTableFinish(&map->names);
    cx->free(map);
}

static JSBool
HashLocalName(JSContext *cx, JSLocalNameMap *map, JSAtom *name,
              JSLocalKind localKind, uintN index)
{
    JSLocalNameHashEntry *entry;
    JSNameIndexPair *dup;

    JS_ASSERT(index <= JS_BITMASK(16));
#if JS_HAS_DESTRUCTURING
    if (!name) {
        /* A destructuring pattern does not need a hash entry. */
        JS_ASSERT(localKind == JSLOCAL_ARG);
        return JS_TRUE;
    }
#endif
    entry = (JSLocalNameHashEntry *)
            JS_DHashTableOperate(&map->names, name, JS_DHASH_ADD);
    if (!entry) {
        JS_ReportOutOfMemory(cx);
        return JS_FALSE;
    }
    if (entry->name) {
        JS_ASSERT(entry->name == name);
        JS_ASSERT(entry->localKind == JSLOCAL_ARG && localKind == JSLOCAL_ARG);
        dup = (JSNameIndexPair *) cx->malloc(sizeof *dup);
        if (!dup)
            return JS_FALSE;
        dup->name = entry->name;
        dup->index = entry->index;
        dup->link = map->lastdup;
        map->lastdup = dup;
    }
    entry->name = name;
    entry->index = (uint16) index;
    entry->localKind = (uint8) localKind;
    return JS_TRUE;
}

JSBool
js_AddLocal(JSContext *cx, JSFunction *fun, JSAtom *atom, JSLocalKind kind)
{
    jsuword taggedAtom;
    uint16 *indexp;
    uintN n, i;
    jsuword *array;
    JSLocalNameMap *map;

    JS_ASSERT(FUN_INTERPRETED(fun));
    JS_ASSERT(!fun->u.i.script);
    JS_ASSERT(((jsuword) atom & 1) == 0);
    taggedAtom = (jsuword) atom;
    if (kind == JSLOCAL_ARG) {
        indexp = &fun->nargs;
    } else if (kind == JSLOCAL_UPVAR) {
        indexp = &fun->u.i.nupvars;
    } else {
        indexp = &fun->u.i.nvars;
        if (kind == JSLOCAL_CONST)
            taggedAtom |= 1;
        else
            JS_ASSERT(kind == JSLOCAL_VAR);
    }
    n = fun->countLocalNames();
    if (n == 0) {
        JS_ASSERT(fun->u.i.names.taggedAtom == 0);
        fun->u.i.names.taggedAtom = taggedAtom;
    } else if (n < MAX_ARRAY_LOCALS) {
        if (n > 1) {
            array = fun->u.i.names.array;
        } else {
            array = (jsuword *) cx->malloc(MAX_ARRAY_LOCALS * sizeof *array);
            if (!array)
                return JS_FALSE;
            array[0] = fun->u.i.names.taggedAtom;
            fun->u.i.names.array = array;
        }
        if (kind == JSLOCAL_ARG) {
            /*
             * A destructuring argument pattern adds variables, not arguments,
             * so for the following arguments nvars != 0.
             */
#if JS_HAS_DESTRUCTURING
            if (fun->u.i.nvars != 0) {
                memmove(array + fun->nargs + 1, array + fun->nargs,
                        fun->u.i.nvars * sizeof *array);
            }
#else
            JS_ASSERT(fun->u.i.nvars == 0);
#endif
            array[fun->nargs] = taggedAtom;
        } else {
            array[n] = taggedAtom;
        }
    } else if (n == MAX_ARRAY_LOCALS) {
        array = fun->u.i.names.array;
        map = (JSLocalNameMap *) cx->malloc(sizeof *map);
        if (!map)
            return JS_FALSE;
        if (!JS_DHashTableInit(&map->names, JS_DHashGetStubOps(),
                               NULL, sizeof(JSLocalNameHashEntry),
                               JS_DHASH_DEFAULT_CAPACITY(MAX_ARRAY_LOCALS
                                                         * 2))) {
            JS_ReportOutOfMemory(cx);
            cx->free(map);
            return JS_FALSE;
        }

        map->lastdup = NULL;
        for (i = 0; i != MAX_ARRAY_LOCALS; ++i) {
            taggedAtom = array[i];
            uintN j = i;
            JSLocalKind k = JSLOCAL_ARG;
            if (j >= fun->nargs) {
                j -= fun->nargs;
                if (j < fun->u.i.nvars) {
                    k = (taggedAtom & 1) ? JSLOCAL_CONST : JSLOCAL_VAR;
                } else {
                    j -= fun->u.i.nvars;
                    k = JSLOCAL_UPVAR;
                }
            }
            if (!HashLocalName(cx, map, (JSAtom *) (taggedAtom & ~1), k, j)) {
                FreeLocalNameHash(cx, map);
                return JS_FALSE;
            }
        }
        if (!HashLocalName(cx, map, atom, kind, *indexp)) {
            FreeLocalNameHash(cx, map);
            return JS_FALSE;
        }

        /*
         * At this point the entry is added and we cannot fail. It is time
         * to replace fun->u.i.names with the built map.
         */
        fun->u.i.names.map = map;
        cx->free(array);
    } else {
        if (*indexp == JS_BITMASK(16)) {
            JS_ReportErrorNumber(cx, js_GetErrorMessage, NULL,
                                 (kind == JSLOCAL_ARG)
                                 ? JSMSG_TOO_MANY_FUN_ARGS
                                 : JSMSG_TOO_MANY_LOCALS);
            return JS_FALSE;
        }
        if (!HashLocalName(cx, fun->u.i.names.map, atom, kind, *indexp))
            return JS_FALSE;
    }

    /* Update the argument or variable counter. */
    ++*indexp;
    return JS_TRUE;
}

JSLocalKind
js_LookupLocal(JSContext *cx, JSFunction *fun, JSAtom *atom, uintN *indexp)
{
    uintN n, i, upvar_base;
    jsuword *array;
    JSLocalNameHashEntry *entry;

    JS_ASSERT(FUN_INTERPRETED(fun));
    n = fun->countLocalNames();
    if (n == 0)
        return JSLOCAL_NONE;
    if (n <= MAX_ARRAY_LOCALS) {
        array = (n == 1) ? &fun->u.i.names.taggedAtom : fun->u.i.names.array;

        /* Search from the tail to pick up the last duplicated name. */
        i = n;
        upvar_base = fun->countArgsAndVars();
        do {
            --i;
            if (atom == JS_LOCAL_NAME_TO_ATOM(array[i])) {
                if (i < fun->nargs) {
                    if (indexp)
                        *indexp = i;
                    return JSLOCAL_ARG;
                }
                if (i >= upvar_base) {
                    if (indexp)
                        *indexp = i - upvar_base;
                    return JSLOCAL_UPVAR;
                }
                if (indexp)
                    *indexp = i - fun->nargs;
                return JS_LOCAL_NAME_IS_CONST(array[i])
                       ? JSLOCAL_CONST
                       : JSLOCAL_VAR;
            }
        } while (i != 0);
    } else {
        entry = (JSLocalNameHashEntry *)
                JS_DHashTableOperate(&fun->u.i.names.map->names, atom,
                                     JS_DHASH_LOOKUP);
        if (JS_DHASH_ENTRY_IS_BUSY(&entry->hdr)) {
            JS_ASSERT(entry->localKind != JSLOCAL_NONE);
            if (indexp)
                *indexp = entry->index;
            return (JSLocalKind) entry->localKind;
        }
    }
    return JSLOCAL_NONE;
}

typedef struct JSLocalNameEnumeratorArgs {
    JSFunction      *fun;
    jsuword         *names;
#ifdef DEBUG
    uintN           nCopiedArgs;
    uintN           nCopiedVars;
#endif
} JSLocalNameEnumeratorArgs;

static JSDHashOperator
get_local_names_enumerator(JSDHashTable *table, JSDHashEntryHdr *hdr,
                           uint32 number, void *arg)
{
    JSLocalNameHashEntry *entry;
    JSLocalNameEnumeratorArgs *args;
    uint i;
    jsuword constFlag;

    entry = (JSLocalNameHashEntry *) hdr;
    args = (JSLocalNameEnumeratorArgs *) arg;
    JS_ASSERT(entry->name);
    if (entry->localKind == JSLOCAL_ARG) {
        JS_ASSERT(entry->index < args->fun->nargs);
        JS_ASSERT(args->nCopiedArgs++ < args->fun->nargs);
        i = entry->index;
        constFlag = 0;
    } else {
        JS_ASSERT(entry->localKind == JSLOCAL_VAR ||
                  entry->localKind == JSLOCAL_CONST ||
                  entry->localKind == JSLOCAL_UPVAR);
        JS_ASSERT(entry->index < args->fun->u.i.nvars + args->fun->u.i.nupvars);
        JS_ASSERT(args->nCopiedVars++ < unsigned(args->fun->u.i.nvars + args->fun->u.i.nupvars));
        i = args->fun->nargs;
        if (entry->localKind == JSLOCAL_UPVAR)
           i += args->fun->u.i.nvars;
        i += entry->index;
        constFlag = (entry->localKind == JSLOCAL_CONST);
    }
    args->names[i] = (jsuword) entry->name | constFlag;
    return JS_DHASH_NEXT;
}

jsuword *
js_GetLocalNameArray(JSContext *cx, JSFunction *fun, JSArenaPool *pool)
{
    uintN n;
    jsuword *names;
    JSLocalNameMap *map;
    JSLocalNameEnumeratorArgs args;
    JSNameIndexPair *dup;

    JS_ASSERT(fun->hasLocalNames());
    n = fun->countLocalNames();

    if (n <= MAX_ARRAY_LOCALS)
        return (n == 1) ? &fun->u.i.names.taggedAtom : fun->u.i.names.array;

    /*
     * No need to check for overflow of the allocation size as we are making a
     * copy of already allocated data. As such it must fit size_t.
     */
    JS_ARENA_ALLOCATE_CAST(names, jsuword *, pool, (size_t) n * sizeof *names);
    if (!names) {
        js_ReportOutOfScriptQuota(cx);
        return NULL;
    }

#if JS_HAS_DESTRUCTURING
    /* Some parameter names can be NULL due to destructuring patterns. */
    PodZero(names, fun->nargs);
#endif
    map = fun->u.i.names.map;
    args.fun = fun;
    args.names = names;
#ifdef DEBUG
    args.nCopiedArgs = 0;
    args.nCopiedVars = 0;
#endif
    JS_DHashTableEnumerate(&map->names, get_local_names_enumerator, &args);
    for (dup = map->lastdup; dup; dup = dup->link) {
        JS_ASSERT(dup->index < fun->nargs);
        JS_ASSERT(args.nCopiedArgs++ < fun->nargs);
        names[dup->index] = (jsuword) dup->name;
    }
#if !JS_HAS_DESTRUCTURING
    JS_ASSERT(args.nCopiedArgs == fun->nargs);
#endif
    JS_ASSERT(args.nCopiedVars == fun->u.i.nvars + fun->u.i.nupvars);

    return names;
}

static JSDHashOperator
trace_local_names_enumerator(JSDHashTable *table, JSDHashEntryHdr *hdr,
                             uint32 number, void *arg)
{
    JSLocalNameHashEntry *entry;
    JSTracer *trc;

    entry = (JSLocalNameHashEntry *) hdr;
    JS_ASSERT(entry->name);
    trc = (JSTracer *) arg;
    JS_SET_TRACING_INDEX(trc,
                         entry->localKind == JSLOCAL_ARG ? "arg" : "var",
                         entry->index);
    MarkRaw(trc, ATOM_TO_STRING(entry->name), JSTRACE_STRING);
    return JS_DHASH_NEXT;
}

static void
TraceLocalNames(JSTracer *trc, JSFunction *fun)
{
    uintN n, i;
    JSAtom *atom;
    jsuword *array;

    JS_ASSERT(FUN_INTERPRETED(fun));
    n = fun->countLocalNames();
    if (n == 0)
        return;
    if (n <= MAX_ARRAY_LOCALS) {
        array = (n == 1) ? &fun->u.i.names.taggedAtom : fun->u.i.names.array;
        i = n;
        do {
            --i;
            atom = (JSAtom *) (array[i] & ~1);
            if (atom) {
                JS_SET_TRACING_INDEX(trc,
                                     i < fun->nargs ? "arg" : "var",
                                     i < fun->nargs ? i : i - fun->nargs);
                MarkRaw(trc, ATOM_TO_STRING(atom), JSTRACE_STRING);
            }
        } while (i != 0);
    } else {
        JS_DHashTableEnumerate(&fun->u.i.names.map->names,
                               trace_local_names_enumerator, trc);

        /*
         * No need to trace the list of duplicates in map->lastdup as the
         * names there are traced when enumerating the hash table.
         */
    }
}

void
DestroyLocalNames(JSContext *cx, JSFunction *fun)
{
    uintN n;

    n = fun->countLocalNames();
    if (n <= 1)
        return;
    if (n <= MAX_ARRAY_LOCALS)
        cx->free(fun->u.i.names.array);
    else
        FreeLocalNameHash(cx, fun->u.i.names.map);
}

void
js_FreezeLocalNames(JSContext *cx, JSFunction *fun)
{
    uintN n;
    jsuword *array;

    JS_ASSERT(FUN_INTERPRETED(fun));
    JS_ASSERT(!fun->u.i.script);
    n = fun->nargs + fun->u.i.nvars + fun->u.i.nupvars;
    if (2 <= n && n < MAX_ARRAY_LOCALS) {
        /* Shrink over-allocated array ignoring realloc failures. */
        array = (jsuword *) cx->realloc(fun->u.i.names.array,
                                        n * sizeof *array);
        if (array)
            fun->u.i.names.array = array;
    }
#ifdef DEBUG
    if (n > MAX_ARRAY_LOCALS)
        JS_DHashMarkTableImmutable(&fun->u.i.names.map->names);
#endif
}

JSAtom *
JSFunction::findDuplicateFormal() const
{
    if (nargs <= 1)
        return NULL;

    /* Function with two to MAX_ARRAY_LOCALS parameters use an aray. */
    unsigned n = nargs + u.i.nvars + u.i.nupvars;
    if (n <= MAX_ARRAY_LOCALS) {
        jsuword *array = u.i.names.array;

        /* Quadratic, but MAX_ARRAY_LOCALS is 8, so at most 28 comparisons. */
        for (unsigned i = 0; i < nargs; i++) {
            for (unsigned j = i + 1; j < nargs; j++) {
                if (array[i] == array[j])
                    return JS_LOCAL_NAME_TO_ATOM(array[i]);
            }
        }
        return NULL;
    }

    /*
     * Functions with more than MAX_ARRAY_LOCALS parameters use a hash
     * table. Hashed local name maps have already made a list of any
     * duplicate argument names for us.
     */
    JSNameIndexPair *dup = u.i.names.map->lastdup;
    return dup ? dup->name : NULL;
}<|MERGE_RESOLUTION|>--- conflicted
+++ resolved
@@ -394,13 +394,11 @@
                                      (script->trynotesOffset != 0)
                                      ? script->trynotes()->length
                                      : 0,
-<<<<<<< HEAD
+                                     (script->constOffset != 0)
+                                     ? script->consts()->length
+                                     : 0,
                                      (script->globalsOffset != 0)
                                      ? script->globals()->length
-=======
-                                     (script->constOffset != 0)
-                                     ? script->consts()->length
->>>>>>> b1cccb77
                                      : 0);
     if (!wscript)
         return NULL;
