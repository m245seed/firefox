--- conflicted
+++ resolved
@@ -373,16 +373,10 @@
         HAS_BLOCKCHAIN     =    0x80000,  /* frame has blockChain_ set */
 
         /* Method JIT state */
-<<<<<<< HEAD
-        DOWN_FRAMES_EXPANDED = 0x400000,  /* inlining in down frames has been expanded */
-        LOWERED_CALL_APPLY   = 0x800000,   /* Pushed by a lowered call/apply */
-
+        DOWN_FRAMES_EXPANDED = 0x100000,  /* inlining in down frames has been expanded */
+        LOWERED_CALL_APPLY   = 0x200000,  /* Pushed by a lowered call/apply */
         /* Ion frame state */
-        RUNNING_IN_ION       = 0x1000000   /* frame is running in Ion */
-=======
-        DOWN_FRAMES_EXPANDED = 0x100000,  /* inlining in down frames has been expanded */
-        LOWERED_CALL_APPLY   = 0x200000   /* Pushed by a lowered call/apply */
->>>>>>> 8b22b8ea
+        RUNNING_IN_ION       = 0x400000   /* frame is running in Ion */
     };
 
   private:
