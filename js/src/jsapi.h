--- conflicted
+++ resolved
@@ -1089,11 +1089,8 @@
         IONALLOC =    -29, /* js::ion::AutoTempAllocatorRooter */
         WRAPVECTOR =  -30, /* js::AutoWrapperVector */
         WRAPPER =     -31, /* js::AutoWrapperRooter */
-<<<<<<< HEAD
-        BASELINECOMPILER=-32 /* js::ion::BaselineCompiler */
-=======
-        OBJOBJHASHMAP=-32  /* js::AutoObjectObjectHashMap */
->>>>>>> eb57a642
+        OBJOBJHASHMAP=-32, /* js::AutoObjectObjectHashMap */
+        BASELINECOMPILER=-33 /* js::ion::BaselineCompiler */
     };
 
   private:
