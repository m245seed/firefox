/* -*- Mode: C++; tab-width: 8; indent-tabs-mode: nil; c-basic-offset: 4 -*-
 * vim: set ts=8 sw=4 et tw=78:
 *
 * ***** BEGIN LICENSE BLOCK *****
 * Version: MPL 1.1/GPL 2.0/LGPL 2.1
 *
 * The contents of this file are subject to the Mozilla Public License Version
 * 1.1 (the "License"); you may not use this file except in compliance with
 * the License. You may obtain a copy of the License at
 * http://www.mozilla.org/MPL/
 *
 * Software distributed under the License is distributed on an "AS IS" basis,
 * WITHOUT WARRANTY OF ANY KIND, either express or implied. See the License
 * for the specific language governing rights and limitations under the
 * License.
 *
 * The Original Code is Mozilla Communicator client code, released
 * March 31, 1998.
 *
 * The Initial Developer of the Original Code is
 * Netscape Communications Corporation.
 * Portions created by the Initial Developer are Copyright (C) 1998
 * the Initial Developer. All Rights Reserved.
 *
 * Contributor(s):
 *
 * Alternatively, the contents of this file may be used under the terms of
 * either of the GNU General Public License Version 2 or later (the "GPL"),
 * or the GNU Lesser General Public License Version 2.1 or later (the "LGPL"),
 * in which case the provisions of the GPL or the LGPL are applicable instead
 * of those above. If you wish to allow use of your version of this file only
 * under the terms of either the GPL or the LGPL, and not to allow others to
 * use your version of this file under the terms of the MPL, indicate your
 * decision by deleting the provisions above and replace them with the notice
 * and other provisions required by the GPL or the LGPL. If you do not delete
 * the provisions above, a recipient may use your version of this file under
 * the terms of any one of the MPL, the GPL or the LGPL.
 *
 * ***** END LICENSE BLOCK ***** */

#ifndef jsobj_h___
#define jsobj_h___

/*
 * JS object definitions.
 *
 * A JS object consists of a possibly-shared object descriptor containing
 * ordered property names, called the map; and a dense vector of property
 * values, called slots.  The map/slot pointer pair is GC'ed, while the map
 * is reference counted and the slot vector is malloc'ed.
 */
#include "jsapi.h"
#include "jsinfer.h"
#include "jshash.h"
#include "jspubtd.h"
#include "jsprvtd.h"
#include "jslock.h"
#include "jsvalue.h"
#include "jsvector.h"
#include "jscell.h"

namespace js {

class JSProxyHandler;
class AutoPropDescArrayRooter;

namespace mjit { class Compiler; }

static inline PropertyOp
CastAsPropertyOp(JSObject *object)
{
    return JS_DATA_TO_FUNC_PTR(PropertyOp, object);
}

static inline StrictPropertyOp
CastAsStrictPropertyOp(JSObject *object)
{
    return JS_DATA_TO_FUNC_PTR(StrictPropertyOp, object);
}

static inline JSPropertyOp
CastAsJSPropertyOp(JSObject *object)
{
    return JS_DATA_TO_FUNC_PTR(JSPropertyOp, object);
}

static inline JSStrictPropertyOp
CastAsJSStrictPropertyOp(JSObject *object)
{
    return JS_DATA_TO_FUNC_PTR(JSStrictPropertyOp, object);
}

inline JSObject *
CastAsObject(PropertyOp op)
{
    return JS_FUNC_TO_DATA_PTR(JSObject *, op);
}

inline JSObject *
CastAsObject(StrictPropertyOp op)
{
    return JS_FUNC_TO_DATA_PTR(JSObject *, op);
}

inline Value
CastAsObjectJsval(PropertyOp op)
{
    return ObjectOrNullValue(CastAsObject(op));
}

inline Value
CastAsObjectJsval(StrictPropertyOp op)
{
    return ObjectOrNullValue(CastAsObject(op));
}

/*
 * A representation of ECMA-262 ed. 5's internal Property Descriptor data
 * structure.
 */
struct PropDesc {
    /*
     * Original object from which this descriptor derives, passed through for
     * the benefit of proxies.
     */
    js::Value pd;

    js::Value value, get, set;

    /* Property descriptor boolean fields. */
    uint8 attrs;

    /* Bits indicating which values are set. */
    bool hasGet : 1;
    bool hasSet : 1;
    bool hasValue : 1;
    bool hasWritable : 1;
    bool hasEnumerable : 1;
    bool hasConfigurable : 1;

    friend class js::AutoPropDescArrayRooter;

    PropDesc();

  public:
    /* 8.10.5 ToPropertyDescriptor(Obj) */
    bool initialize(JSContext* cx, const js::Value &v);

    /* 8.10.1 IsAccessorDescriptor(desc) */
    bool isAccessorDescriptor() const {
        return hasGet || hasSet;
    }

    /* 8.10.2 IsDataDescriptor(desc) */
    bool isDataDescriptor() const {
        return hasValue || hasWritable;
    }

    /* 8.10.3 IsGenericDescriptor(desc) */
    bool isGenericDescriptor() const {
        return !isAccessorDescriptor() && !isDataDescriptor();
    }

    bool configurable() const {
        return (attrs & JSPROP_PERMANENT) == 0;
    }

    bool enumerable() const {
        return (attrs & JSPROP_ENUMERATE) != 0;
    }

    bool writable() const {
        return (attrs & JSPROP_READONLY) == 0;
    }

    JSObject* getterObject() const {
        return get.isUndefined() ? NULL : &get.toObject();
    }
    JSObject* setterObject() const {
        return set.isUndefined() ? NULL : &set.toObject();
    }

    const js::Value &getterValue() const {
        return get;
    }
    const js::Value &setterValue() const {
        return set;
    }

    js::PropertyOp getter() const {
        return js::CastAsPropertyOp(getterObject());
    }
    js::StrictPropertyOp setter() const {
        return js::CastAsStrictPropertyOp(setterObject());
    }
};

typedef Vector<PropDesc, 1> PropDescArray;

void
MeterEntryCount(uintN count);

} /* namespace js */

enum {
    INVALID_SHAPE = 0x8fffffff,
    SHAPELESS = 0xffffffff
};

/*
 * Unlike js_DefineNativeProperty, propp must be non-null. On success, and if
 * id was found, return true with *objp non-null and with a property of *objp
 * stored in *propp. If successful but id was not found, return true with both
 * *objp and *propp null.
 */
extern JS_FRIEND_API(JSBool)
js_LookupProperty(JSContext *cx, JSObject *obj, jsid id, JSObject **objp,
                  JSProperty **propp);

extern JSBool
js_DefineProperty(JSContext *cx, JSObject *obj, jsid id, const js::Value *value,
                  js::PropertyOp getter, js::StrictPropertyOp setter, uintN attrs);

extern JSBool
js_GetProperty(JSContext *cx, JSObject *obj, JSObject *receiver, jsid id, js::Value *vp);

inline JSBool
js_GetProperty(JSContext *cx, JSObject *obj, jsid id, js::Value *vp)
{
    return js_GetProperty(cx, obj, obj, id, vp);
}

namespace js {

extern JSBool
GetPropertyDefault(JSContext *cx, JSObject *obj, jsid id, const Value &def, Value *vp);

} /* namespace js */

extern JSBool
js_SetProperty(JSContext *cx, JSObject *obj, jsid id, js::Value *vp, JSBool strict);

extern JSBool
js_GetAttributes(JSContext *cx, JSObject *obj, jsid id, uintN *attrsp);

extern JSBool
js_SetAttributes(JSContext *cx, JSObject *obj, jsid id, uintN *attrsp);

extern JSBool
js_DeleteProperty(JSContext *cx, JSObject *obj, jsid id, js::Value *rval, JSBool strict);

extern JS_FRIEND_API(JSBool)
js_Enumerate(JSContext *cx, JSObject *obj, JSIterateOp enum_op,
             js::Value *statep, jsid *idp);

extern JSType
js_TypeOf(JSContext *cx, JSObject *obj);

namespace js {

struct NativeIterator;
class RegExp;
class GlobalObject;

}

struct JSFunction;

namespace nanojit {
class ValidateWriter;
}

/*
 * JSObject struct, with members sized to fit in 32 bytes on 32-bit targets,
 * 64 bytes on 64-bit systems. The JSFunction struct is an extension of this
 * struct allocated from a larger GC size-class.
 *
 * The clasp member stores the js::Class pointer for this object.
 *
 * The type member stores the type of the object, which contains its prototype
 * object and the possible types of its properties.
 *
 * An object is a delegate if it is on another object's prototype (type->proto
 * field) or scope chain (the parent field), and therefore the delegate might
 * be asked implicitly to get or set a property on behalf of another object.
 * Delegates may be accessed directly too, as may any object, but only those
 * objects linked after the head of any prototype or scope chain are flagged
 * as delegates. This definition helps to optimize shape-based property cache
 * invalidation (see Purge{Scope,Proto}Chain in jsobj.cpp).
 *
 * The meaning of the system object bit is defined by the API client. It is
 * set in JS_NewSystemObject and is queried by JS_IsSystemObject (jsdbgapi.h),
 * but it has no intrinsic meaning to SpiderMonkey. Further, JSFILENAME_SYSTEM
 * and JS_FlagScriptFilenamePrefix (also exported via jsdbgapi.h) are intended
 * to be complementary to this bit, but it is up to the API client to implement
 * any such association.
 *
 * Both these flag bits are initially zero; they may be set or queried using
 * the (is|set)(Delegate|System) inline methods.
 *
 * Objects can have slots allocated either in a fixed array immediately
 * following the object, in dynamically allocated slots, or both. In all cases,
 * 'capacity' gives the number of usable slots. How the slots are organized
 * is different for dense arrays vs. other objects.
 *
 * For dense arrays (arrays with only normal integer properties), the 'slots'
 * member points either to the fixed array or to a dynamic array, and in
 * all cases is indexed by the associated property (e.g. obj->slots[5] stores
 * the value for property '5'). If a dynamic array is in use, slots in the
 * fixed array are not used.
 *
 * For objects other than dense arrays, if the object has N fixed slots then
 * those are always the first N slots of the object. The dynamic slots pointer
 * is used if those fixed slots overflow, and stores all remaining slots.
 * Unlike dense arrays, the fixed slots can always be accessed. Two objects
 * with the same shape have the same number of fixed slots.
 *
 * If you change this struct, you'll probably need to change the AccSet values
 * in jsbuiltins.h.
 */
struct JSObject : js::gc::Cell {
    /*
     * TraceRecorder must be a friend because it generates code that
     * manipulates JSObjects, which requires peeking under any encapsulation.
     * ValidateWriter must be a friend because it works in tandem with
     * TraceRecorder.
     */
    friend class js::TraceRecorder;
    friend class nanojit::ValidateWriter;

    /*
     * Private pointer to the last added property and methods to manipulate the
     * list it links among properties in this scope.
     */
    js::Shape           *lastProp;

    js::Class           *clasp;

  private:
    inline void setLastProperty(const js::Shape *shape);
    inline void removeLastProperty();

#ifdef DEBUG
    void checkShapeConsistency();
#endif

  public:
    inline const js::Shape *lastProperty() const;

    inline js::Shape **nativeSearch(jsid id, bool adding = false);
    inline const js::Shape *nativeLookup(jsid id);

    inline bool nativeContains(jsid id);
    inline bool nativeContains(const js::Shape &shape);

    enum {
        DELEGATE                  =  0x01,
        SYSTEM                    =  0x02,
        NOT_EXTENSIBLE            =  0x04,
        BRANDED                   =  0x08,
        GENERIC                   =  0x10,
        METHOD_BARRIER            =  0x20,
        INDEXED                   =  0x40,
        OWN_SHAPE                 =  0x80,
        BOUND_FUNCTION            = 0x100,
        HAS_EQUALITY              = 0x200,
        PACKED_ARRAY              = 0x400,
        METHOD_THRASH_COUNT_MASK  = 0xc00,
        METHOD_THRASH_COUNT_SHIFT =    11,
        METHOD_THRASH_COUNT_MAX   = METHOD_THRASH_COUNT_MASK >> METHOD_THRASH_COUNT_SHIFT,

        /* The top 5 bits of an object's flags are its number of fixed slots. */
        FIXED_SLOTS_SHIFT         =    27,
        FIXED_SLOTS_MASK          = 0x1f << FIXED_SLOTS_SHIFT
    };

    /*
     * Impose a sane upper bound, originally checked only for dense arrays, on
     * number of slots in an object.
     */
    enum {
        NSLOTS_BITS     = 29,
        NSLOTS_LIMIT    = JS_BIT(NSLOTS_BITS)
    };

    uint32      flags;                      /* flags */
    uint32      objShape;                   /* copy of lastProp->shape, or override if different */

    union {
        /* If prototype, type of values using this as their prototype. */
        js::types::TypeObject *newType;

        /* If dense array, initialized length of the array. */
        jsuword initializedLength;
    };

    js::types::TypeObject *type;            /* object's type and prototype */
    JSObject    *parent;                    /* object's parent */
    void        *privateData;               /* private data */
    jsuword     capacity;                   /* total number of available slots */

  private:
    js::Value   *slots;                     /* dynamically allocated slots,
                                               or pointer to fixedSlots() for
                                               dense arrays. */

  public:

    inline bool isNative() const;
    inline bool isNewborn() const;

    js::Class *getClass() const { return clasp; }
    JSClass *getJSClass() const { return Jsvalify(clasp); }

    bool hasClass(const js::Class *c) const {
        return c == clasp;
    }

    const js::ObjectOps *getOps() const {
        return &getClass()->ops;
    }

    inline void trace(JSTracer *trc);
    void markSlots(JSTracer *trc);

    uint32 shape() const {
        JS_ASSERT(objShape != INVALID_SHAPE);
        return objShape;
    }

    bool isDelegate() const     { return !!(flags & DELEGATE); }
    void setDelegate()          { flags |= DELEGATE; }
    void clearDelegate()        { flags &= ~DELEGATE; }

    bool isBoundFunction() const { return !!(flags & BOUND_FUNCTION); }

    static void setDelegateNullSafe(JSObject *obj) {
        if (obj)
            obj->setDelegate();
    }

    bool isSystem() const       { return !!(flags & SYSTEM); }
    void setSystem()            { flags |= SYSTEM; }

    /*
     * A branded object contains plain old methods (function-valued properties
     * without magic getters and setters), and its shape evolves whenever a
     * function value changes.
     */
    bool branded()              { return !!(flags & BRANDED); }

    /*
     * NB: these return false on shape overflow but do not report any error.
     * Callers who depend on shape guarantees should therefore bail off trace,
     * e.g., on false returns.
     */
    bool brand(JSContext *cx);
    bool unbrand(JSContext *cx);

    bool generic()              { return !!(flags & GENERIC); }
    void setGeneric()           { flags |= GENERIC; }

    uintN getMethodThrashCount() const {
        return (flags & METHOD_THRASH_COUNT_MASK) >> METHOD_THRASH_COUNT_SHIFT;
    }

    void setMethodThrashCount(uintN count) {
        JS_ASSERT(count <= METHOD_THRASH_COUNT_MAX);
        flags = (flags & ~METHOD_THRASH_COUNT_MASK) | (count << METHOD_THRASH_COUNT_SHIFT);
    }

    bool hasSpecialEquality() const { return !!(flags & HAS_EQUALITY); }
    void assertSpecialEqualitySynced() const {
        JS_ASSERT(!!clasp->ext.equality == hasSpecialEquality());
    }

    /* Sets an object's HAS_EQUALITY flag based on its clasp. */
    inline void syncSpecialEquality();

  private:
    void generateOwnShape(JSContext *cx);

    inline void setOwnShape(uint32 s);
    inline void clearOwnShape();

  public:
    inline bool nativeEmpty() const;

    bool hasOwnShape() const    { return !!(flags & OWN_SHAPE); }

    inline void setMap(js::Shape *amap);

    inline void setSharedNonNativeMap();

    /* Functions for setting up scope chain object maps and shapes. */
    void initCall(JSContext *cx, const js::Bindings &bindings, JSObject *parent);
<<<<<<< HEAD
    void initClonedBlock(JSContext *cx, js::types::TypeObject *type, JSStackFrame *priv);
=======
    void initClonedBlock(JSContext *cx, JSObject *proto, js::StackFrame *priv);
>>>>>>> 0f12bac8
    void setBlockOwnShape(JSContext *cx);

    void deletingShapeChange(JSContext *cx, const js::Shape &shape);
    const js::Shape *methodShapeChange(JSContext *cx, const js::Shape &shape);
    bool methodShapeChange(JSContext *cx, uint32 slot);
    void protoShapeChange(JSContext *cx);
    void shadowingShapeChange(JSContext *cx, const js::Shape &shape);
    bool globalObjectOwnShapeChange(JSContext *cx);
    void watchpointOwnShapeChange(JSContext *cx) { generateOwnShape(cx); }

    void extensibleShapeChange(JSContext *cx) {
        /* This will do for now. */
        generateOwnShape(cx);
    }

    /*
     * A scope has a method barrier when some compiler-created "null closure"
     * function objects (functions that do not use lexical bindings above their
     * scope, only free variable names) that have a correct JSSLOT_PARENT value
     * thanks to the COMPILE_N_GO optimization are stored as newly added direct
     * property values of the scope's object.
     *
     * The de-facto standard JS language requires each evaluation of such a
     * closure to result in a unique (according to === and observable effects)
     * function object. ES3 tried to allow implementations to "join" such
     * objects to a single compiler-created object, but this makes an overt
     * mutation hazard, also an "identity hazard" against interoperation among
     * implementations that join and do not join.
     *
     * To stay compatible with the de-facto standard, we store the compiler-
     * created function object as the method value and set the METHOD_BARRIER
     * flag.
     *
     * The method value is part of the method property tree node's identity, so
     * it effectively  brands the scope with a predictable shape corresponding
     * to the method value, but without the overhead of setting the BRANDED
     * flag, which requires assigning a new shape peculiar to each branded
     * scope. Instead the shape is shared via the property tree among all the
     * scopes referencing the method property tree node.
     *
     * Then when reading from a scope for which scope->hasMethodBarrier() is
     * true, we count on the scope's qualified/guarded shape being unique and
     * add a read barrier that clones the compiler-created function object on
     * demand, reshaping the scope.
     *
     * This read barrier is bypassed when evaluating the callee sub-expression
     * of a call expression (see the JOF_CALLOP opcodes in jsopcode.tbl), since
     * such ops do not present an identity or mutation hazard. The compiler
     * performs this optimization only for null closures that do not use their
     * own name or equivalent built-in references (arguments.callee).
     *
     * The BRANDED write barrier, JSObject::methodWriteBarrer, must check for
     * METHOD_BARRIER too, and regenerate this scope's shape if the method's
     * value is in fact changing.
     */
    bool hasMethodBarrier()     { return !!(flags & METHOD_BARRIER); }
    void setMethodBarrier()     { flags |= METHOD_BARRIER; }

    /*
     * Test whether this object may be branded due to method calls, which means
     * any assignment to a function-valued property must regenerate shape; else
     * test whether this object has method properties, which require a method
     * write barrier.
     */
    bool brandedOrHasMethodBarrier() { return !!(flags & (BRANDED | METHOD_BARRIER)); }

    /*
     * Read barrier to clone a joined function object stored as a method.
     * Defined in jsobjinlines.h, but not declared inline per standard style in
     * order to avoid gcc warnings.
     */
    const js::Shape *methodReadBarrier(JSContext *cx, const js::Shape &shape, js::Value *vp);

    /*
     * Write barrier to check for a change of method value. Defined inline in
     * jsobjinlines.h after methodReadBarrier. The slot flavor is required by
     * JSOP_*GVAR, which deals in slots not shapes, while not deoptimizing to
     * map slot to shape unless JSObject::flags show that this is necessary.
     * The methodShapeChange overload (above) parallels this.
     */
    const js::Shape *methodWriteBarrier(JSContext *cx, const js::Shape &shape, const js::Value &v);
    bool methodWriteBarrier(JSContext *cx, uint32 slot, const js::Value &v);

    bool isIndexed() const          { return !!(flags & INDEXED); }
    void setIndexed()               { flags |= INDEXED; }

    /*
     * Return true if this object is a native one that has been converted from
     * shared-immutable prototype-rooted shape storage to dictionary-shapes in
     * a doubly-linked list.
     */
    inline bool inDictionaryMode() const;

    inline uint32 propertyCount() const;

    inline bool hasPropertyTable() const;

    /* gc::FinalizeKind */ unsigned finalizeKind() const;

    uint32 numSlots() const { return capacity; }

    inline size_t structSize() const;
    inline size_t slotsAndStructSize() const;

    /* Slot accessors for JITs. */

    static inline size_t getFixedSlotOffset(size_t slot);
    static inline size_t offsetOfCapacity() { return offsetof(JSObject, capacity); }
    static inline size_t offsetOfSlots() { return offsetof(JSObject, slots); }

    /*
     * Get a raw pointer to the object's slots, or a slot of the object given
     * a previous value for its since-reallocated dynamic slots.
     */
    inline js::Value *getRawSlots();
    inline js::Value *getRawSlot(size_t slot, js::Value *slots);

    /* Whether a slot is at a fixed offset from this object. */
    inline bool isFixedSlot(size_t slot);

    /* Index into the dynamic slots array to use for a dynamic slot. */
    inline size_t dynamicSlotIndex(size_t slot);

    inline size_t numFixedSlots() const;

  private:
    inline js::Value* fixedSlots() const;
    inline bool hasSlotsArray() const;

  public:
    /* Minimum size for dynamically allocated slots. */
    static const uint32 SLOT_CAPACITY_MIN = 8;

    bool allocSlots(JSContext *cx, size_t nslots);
    bool growSlots(JSContext *cx, size_t nslots);
    void shrinkSlots(JSContext *cx, size_t nslots);

    bool ensureSlots(JSContext *cx, size_t nslots) {
        if (numSlots() < nslots)
            return growSlots(cx, nslots);
        return true;
    }

    /*
     * Fill a range of slots with holes or undefined, depending on whether this
     * is a dense array.
     */
    void clearSlotRange(size_t start, size_t length);

    /*
     * Copy a flat array of slots to this object at a start slot. Caller must
     * ensure there are enough slots in this object.
     */
    void copySlotRange(size_t start, const js::Value *vector, size_t length);

    /*
     * Ensure that the object has at least JSCLASS_RESERVED_SLOTS(clasp) +
     * nreserved slots.
     *
     * This method may be called only for native objects freshly created using
     * NewObject or one of its variant where the new object will both (a) never
     * escape to script and (b) never be extended with ad-hoc properties that
     * would try to allocate higher slots without the fresh object first having
     * its map set to a shape path that maps those slots.
     *
     * Block objects satisfy (a) and (b), as there is no evil eval-based way to
     * add ad-hoc properties to a Block instance. Call objects satisfy (a) and
     * (b) as well, because the compiler-created Shape path that covers args,
     * vars, and upvars, stored in their callee function in u.i.names, becomes
     * their initial map.
     */
    bool ensureInstanceReservedSlots(JSContext *cx, size_t nreserved);

    /*
     * NB: ensureClassReservedSlotsForEmptyObject asserts that nativeEmpty()
     * Use ensureClassReservedSlots for any object, either empty or already
     * extended with properties.
     */
    bool ensureClassReservedSlotsForEmptyObject(JSContext *cx);

    inline bool ensureClassReservedSlots(JSContext *cx);

    inline uint32 slotSpan() const;

    inline bool containsSlot(uint32 slot) const;

    js::Value& getSlotRef(uintN slot) {
        JS_ASSERT(slot < capacity);
        size_t fixed = numFixedSlots();
        if (slot < fixed)
            return fixedSlots()[slot];
        return slots[slot - fixed];
    }

    inline js::Value &nativeGetSlotRef(uintN slot);

    const js::Value &getSlot(uintN slot) const {
        JS_ASSERT(slot < capacity);
        size_t fixed = numFixedSlots();
        if (slot < fixed)
            return fixedSlots()[slot];
        return slots[slot - fixed];
    }

    inline const js::Value &nativeGetSlot(uintN slot) const;

    void setSlot(uintN slot, const js::Value &value) {
        JS_ASSERT(slot < capacity);
        getSlotRef(slot) = value;
    }

<<<<<<< HEAD
    void nativeSetSlot(uintN slot, const js::Value &value) {
        JS_ASSERT(isNative());
        JS_ASSERT(containsSlot(slot));
        setSlot(slot, value);
    }
=======
    inline void nativeSetSlot(uintN slot, const js::Value &value);
>>>>>>> 0f12bac8

    inline js::Value getReservedSlot(uintN index) const;

    /* For slots which are known to always be fixed, due to the way they are allocated. */

    js::Value &getFixedSlotRef(uintN slot) {
        JS_ASSERT(isNative() && slot < numFixedSlots());
        return fixedSlots()[slot];
    }

    const js::Value &getFixedSlot(uintN slot) const {
        JS_ASSERT(isNative() && slot < numFixedSlots());
        return fixedSlots()[slot];
    }

    void setFixedSlot(uintN slot, const js::Value &value) {
        JS_ASSERT(isNative() && slot < numFixedSlots());
        fixedSlots()[slot] = value;
    }

    /* Defined in jsscopeinlines.h to avoid including implementation dependencies here. */
    inline void updateShape(JSContext *cx);
    inline void updateFlags(const js::Shape *shape, bool isDefinitelyAtom = false);

    /* Extend this object to have shape as its last-added property. */
    inline void extend(JSContext *cx, const js::Shape *shape, bool isDefinitelyAtom = false);

    js::types::TypeObject* getType() const { return type; }

    inline bool clearType(JSContext *cx);
    inline void setType(js::types::TypeObject *newType);
    inline bool setTypeAndUniqueShape(JSContext *cx, js::types::TypeObject *newType);
    inline bool setTypeAndEmptyShape(JSContext *cx, js::types::TypeObject *newType);
    inline void setTypeAndShape(js::types::TypeObject *newType, const js::Shape *newShape);

    inline js::types::TypeObject *getNewType(JSContext *cx, JSScript *script = NULL);
    void makeNewType(JSContext *cx, JSScript *script);

    JSObject * getProto() const {
        return type->proto;
    }

    JSObject *getParent() const {
        return parent;
    }

    void clearParent() {
        parent = NULL;
    }

    void setParent(JSObject *newParent) {
#ifdef DEBUG
        for (JSObject *obj = newParent; obj; obj = obj->getParent())
            JS_ASSERT(obj != this);
#endif
        setDelegateNullSafe(newParent);
        parent = newParent;
    }

    JS_FRIEND_API(js::GlobalObject *) getGlobal() const;

    bool isGlobal() const {
        return !!(getClass()->flags & JSCLASS_IS_GLOBAL);
    }

    inline js::GlobalObject *asGlobal();

    void *getPrivate() const {
        JS_ASSERT(getClass()->flags & JSCLASS_HAS_PRIVATE);
        return privateData;
    }

    void setPrivate(void *data) {
        JS_ASSERT(getClass()->flags & JSCLASS_HAS_PRIVATE);
        privateData = data;
    }

    /* N.B. Infallible: NULL means 'no principal', not an error. */
    inline JSPrincipals *principals(JSContext *cx);

    /*
     * ES5 meta-object properties and operations.
     */

  private:
    enum ImmutabilityType { SEAL, FREEZE };

    /*
     * The guts of Object.seal (ES5 15.2.3.8) and Object.freeze (ES5 15.2.3.9): mark the
     * object as non-extensible, and adjust each property's attributes appropriately: each
     * property becomes non-configurable, and if |freeze|, data properties become
     * read-only as well.
     */
    bool sealOrFreeze(JSContext *cx, ImmutabilityType it);

  public:
    bool isExtensible() const { return !(flags & NOT_EXTENSIBLE); }
    bool preventExtensions(JSContext *cx, js::AutoIdVector *props);

    /* ES5 15.2.3.8: non-extensible, all props non-configurable */
    inline bool seal(JSContext *cx) { return sealOrFreeze(cx, SEAL); }
    /* ES5 15.2.3.9: non-extensible, all properties non-configurable, all data props read-only */
    bool freeze(JSContext *cx) { return sealOrFreeze(cx, FREEZE); }
        
    /*
     * Primitive-specific getters and setters.
     */

  private:
    static const uint32 JSSLOT_PRIMITIVE_THIS = 0;

  public:
    inline const js::Value &getPrimitiveThis() const;
    inline void setPrimitiveThis(const js::Value &pthis);

    static size_t getPrimitiveThisOffset() {
        /* All primitive objects have their value in a fixed slot. */
        return getFixedSlotOffset(JSSLOT_PRIMITIVE_THIS);
    }

  private:
    /* 0 is JSSLOT_PRIMITIVE_THIS */
    static const uint32 JSSLOT_STRING_LENGTH = 1;

    /*
     * Compute the initial shape to associate with fresh String objects,
     * encoding the initial length property. Return the shape after changing
     * this String object's last property to it.
     */
    const js::Shape *assignInitialStringShape(JSContext *cx);

  public:
    static const uint32 STRING_RESERVED_SLOTS = 2;

    inline size_t getStringLength() const;

    inline bool initString(JSContext *cx, JSString *str);

    /*
     * Array-specific getters and setters (for both dense and slow arrays).
     */

    inline uint32 getArrayLength() const;
    inline bool setArrayLength(JSContext *cx, uint32 length);

    inline uint32 getDenseArrayCapacity();
    inline uint32 getDenseArrayInitializedLength();
    inline void setDenseArrayLength(uint32 length);
    inline void setDenseArrayInitializedLength(uint32 length);
    inline js::Value* getDenseArrayElements();
    inline const js::Value &getDenseArrayElement(uintN idx);
    inline js::Value* addressOfDenseArrayElement(uintN idx);
    inline void setDenseArrayElement(uintN idx, const js::Value &val);
    inline void shrinkDenseArrayElements(JSContext *cx, uintN cap);
    inline bool denseArrayHasInlineSlots() const;
    inline void backfillDenseArrayHoles();

    /* Packed information for this array. May be incorrect if !cx->typeInferenceEnabled(). */
    inline bool isPackedDenseArray();
    inline bool setDenseArrayNotPacked(JSContext *cx);

    /*
     * ensureDenseArrayElements ensures that the dense array can hold at least
     * index + extra elements. It returns ED_OK on success, ED_FAILED on
     * failure to grow the array, ED_SPARSE when the array is too sparse to
     * grow (this includes the case of index + extra overflow). In the last
     * two cases the array is kept intact.
     */
    enum EnsureDenseResult { ED_OK, ED_FAILED, ED_SPARSE };
    inline EnsureDenseResult ensureDenseArrayElements(JSContext *cx, uintN index, uintN extra);

    /*
     * Check if after growing the dense array will be too sparse.
     * newElementsHint is an estimated number of elements to be added.
     */
    bool willBeSparseDenseArray(uintN requiredCapacity, uintN newElementsHint);

    JSBool makeDenseArraySlow(JSContext *cx);

    /*
     * Arguments-specific getters and setters.
     */

  private:
    /*
     * We represent arguments objects using js_ArgumentsClass and
     * js::StrictArgumentsClass. The two are structured similarly, and methods
     * valid on arguments objects of one class are also generally valid on
     * arguments objects of the other.
     *
     * Arguments objects of either class store arguments length in a slot:
     *
     * JSSLOT_ARGS_LENGTH   - the number of actual arguments and a flag
     *                        indicating whether arguments.length was
     *                        overwritten. This slot is not used to represent
     *                        arguments.length after that property has been
     *                        assigned, even if the new value is integral: it's
     *                        always the original length.
     *
     * Both arguments classes use a slot for storing arguments data:
     *
     * JSSLOT_ARGS_DATA     - pointer to an ArgumentsData structure
     *
     * ArgumentsData for normal arguments stores the value of arguments.callee,
     * as long as that property has not been overwritten. If arguments.callee
     * is overwritten, the corresponding value in ArgumentsData is set to
     * MagicValue(JS_ARGS_HOLE). Strict arguments do not store this value
     * because arguments.callee is a poison pill for strict mode arguments.
     *
     * The ArgumentsData structure also stores argument values. For normal
     * arguments this occurs after the corresponding function has returned, and
     * for strict arguments this occurs when the arguments object is created,
     * or sometimes shortly after (but not observably so). arguments[i] is
     * stored in ArgumentsData.slots[i], accessible via getArgsElement() and
     * setArgsElement(). Deletion of arguments[i] overwrites that slot with
     * MagicValue(JS_ARGS_HOLE); subsequent redefinition of arguments[i] will
     * use a normal property to store the value, ignoring the slot.
     *
     * Non-strict arguments have a private:
     *
     * private              - the function's stack frame until the function
     *                        returns, when it is replaced with null; also,
     *                        JS_ARGUMENTS_OBJECT_ON_TRACE while on trace, if
     *                        arguments was created on trace
     *
     * Technically strict arguments have a private, but it's always null.
     * Conceptually it would be better to remove this oddity, but preserving it
     * allows us to work with arguments objects of either kind more abstractly,
     * so we keep it for now.
     */
    static const uint32 JSSLOT_ARGS_DATA = 1;

  public:
    /* Number of extra fixed arguments object slots besides JSSLOT_PRIVATE. */
    static const uint32 JSSLOT_ARGS_LENGTH = 0;
    static const uint32 ARGS_CLASS_RESERVED_SLOTS = 2;
    static const uint32 ARGS_FIRST_FREE_SLOT = ARGS_CLASS_RESERVED_SLOTS + 1;

    /* Lower-order bit stolen from the length slot. */
    static const uint32 ARGS_LENGTH_OVERRIDDEN_BIT = 0x1;
    static const uint32 ARGS_PACKED_BITS_COUNT = 1;

    static size_t getArgumentsLengthOffset() {
        /* All arguments objects have their length in a fixed slot. */
        return getFixedSlotOffset(JSSLOT_ARGS_LENGTH);
    }

    /*
     * Set the initial length of the arguments, and mark it as not overridden.
     */
    inline void setArgsLength(uint32 argc);

    /*
     * Return the initial length of the arguments.  This may differ from the
     * current value of arguments.length!
     */
    inline uint32 getArgsInitialLength() const;

    inline void setArgsLengthOverridden();
    inline bool isArgsLengthOverridden() const;

    inline js::ArgumentsData *getArgsData() const;
    inline void setArgsData(js::ArgumentsData *data);

    inline const js::Value &getArgsCallee() const;
    inline void setArgsCallee(const js::Value &callee);

    inline const js::Value &getArgsElement(uint32 i) const;
    inline js::Value *getArgsElements() const;
    inline js::Value *addressOfArgsElement(uint32 i);
    inline void setArgsElement(uint32 i, const js::Value &v);

  private:
    /*
     * Reserved slot structure for Call objects:
     *
     * private               - the stack frame corresponding to the Call object
     *                         until js_PutCallObject or its on-trace analog
     *                         is called, null thereafter
     * JSSLOT_CALL_CALLEE    - callee function for the stack frame, or null if
     *                         the stack frame is for strict mode eval code
     * JSSLOT_CALL_ARGUMENTS - arguments object for non-strict mode eval stack
     *                         frames (not valid for strict mode eval frames)
     */
    static const uint32 JSSLOT_CALL_CALLEE = 0;
    static const uint32 JSSLOT_CALL_ARGUMENTS = 1;

  public:
    /* Number of reserved slots. */
    static const uint32 CALL_RESERVED_SLOTS = 2;

    /* True if this is for a strict mode eval frame or for a function call. */
    inline bool callIsForEval() const;

    /* The stack frame for this Call object, if the frame is still active. */
    inline js::StackFrame *maybeCallObjStackFrame() const;

    /*
     * The callee function if this Call object was created for a function
     * invocation, or null if it was created for a strict mode eval frame.
     */
    inline JSObject *getCallObjCallee() const;
    inline JSFunction *getCallObjCalleeFunction() const; 
    inline void setCallObjCallee(JSObject *callee);

    inline const js::Value &getCallObjArguments() const;
    inline void setCallObjArguments(const js::Value &v);

    /* Returns the formal argument at the given index. */
    inline const js::Value &callObjArg(uintN i) const;
    inline js::Value &callObjArg(uintN i);

    /* Returns the variable at the given index. */
    inline const js::Value &callObjVar(uintN i) const;
    inline js::Value &callObjVar(uintN i);

    /*
     * Date-specific getters and setters.
     */

    static const uint32 JSSLOT_DATE_UTC_TIME = 0;

    /*
     * Cached slots holding local properties of the date.
     * These are undefined until the first actual lookup occurs
     * and are reset to undefined whenever the date's time is modified.
     */
    static const uint32 JSSLOT_DATE_COMPONENTS_START = 1;

    static const uint32 JSSLOT_DATE_LOCAL_TIME = 1;
    static const uint32 JSSLOT_DATE_LOCAL_YEAR = 2;
    static const uint32 JSSLOT_DATE_LOCAL_MONTH = 3;
    static const uint32 JSSLOT_DATE_LOCAL_DATE = 4;
    static const uint32 JSSLOT_DATE_LOCAL_DAY = 5;
    static const uint32 JSSLOT_DATE_LOCAL_HOURS = 6;
    static const uint32 JSSLOT_DATE_LOCAL_MINUTES = 7;
    static const uint32 JSSLOT_DATE_LOCAL_SECONDS = 8;

    static const uint32 DATE_CLASS_RESERVED_SLOTS = 9;

    inline const js::Value &getDateUTCTime() const;
    inline void setDateUTCTime(const js::Value &pthis);

    /*
     * Function-specific getters and setters.
     */

  private:
    friend struct JSFunction;
    friend class js::mjit::Compiler;

    /*
     * Flat closures with one or more upvars snapshot the upvars' values into a
     * vector of js::Values referenced from this slot.
     */
    static const uint32 JSSLOT_FLAT_CLOSURE_UPVARS = 0;

    /*
     * Null closures set or initialized as methods have these slots. See the
     * "method barrier" comments and methods.
     */

    static const uint32 JSSLOT_FUN_METHOD_ATOM = 0;
    static const uint32 JSSLOT_FUN_METHOD_OBJ  = 1;

    static const uint32 JSSLOT_BOUND_FUNCTION_THIS       = 0;
    static const uint32 JSSLOT_BOUND_FUNCTION_ARGS_COUNT = 1;

  public:
    static const uint32 FUN_CLASS_RESERVED_SLOTS = 2;

    static size_t getFlatClosureUpvarsOffset() {
        return getFixedSlotOffset(JSSLOT_FLAT_CLOSURE_UPVARS);
    }

    inline JSFunction *getFunctionPrivate() const;

    inline js::Value *getFlatClosureUpvars() const;
    inline js::Value getFlatClosureUpvar(uint32 i) const;
    inline js::Value &getFlatClosureUpvar(uint32 i);
    inline void setFlatClosureUpvars(js::Value *upvars);

    inline bool hasMethodObj(const JSObject& obj) const;
    inline void setMethodObj(JSObject& obj);

    inline bool initBoundFunction(JSContext *cx, const js::Value &thisArg,
                                  const js::Value *args, uintN argslen);

    inline JSObject *getBoundFunctionTarget() const;
    inline const js::Value &getBoundFunctionThis() const;
    inline const js::Value &getBoundFunctionArgument(uintN which) const;
    inline size_t getBoundFunctionArgumentCount() const;

    /*
     * RegExp-specific getters and setters.
     */

  private:
    static const uint32 JSSLOT_REGEXP_LAST_INDEX = 0;
    static const uint32 JSSLOT_REGEXP_SOURCE = 1;
    static const uint32 JSSLOT_REGEXP_GLOBAL = 2;
    static const uint32 JSSLOT_REGEXP_IGNORE_CASE = 3;
    static const uint32 JSSLOT_REGEXP_MULTILINE = 4;
    static const uint32 JSSLOT_REGEXP_STICKY = 5;

    /*
     * Compute the initial shape to associate with fresh regular expression
     * objects, encoding their initial properties. Return the shape after
     * changing this regular expression object's last property to it.
     */
    const js::Shape *assignInitialRegExpShape(JSContext *cx);

  public:
    static const uint32 REGEXP_CLASS_RESERVED_SLOTS = 6;

    inline const js::Value &getRegExpLastIndex() const;
    inline void setRegExpLastIndex(const js::Value &v);
    inline void setRegExpLastIndex(jsdouble d);
    inline void zeroRegExpLastIndex();

    inline void setRegExpSource(JSString *source);
    inline void setRegExpGlobal(bool global);
    inline void setRegExpIgnoreCase(bool ignoreCase);
    inline void setRegExpMultiline(bool multiline);
    inline void setRegExpSticky(bool sticky);

    inline bool initRegExp(JSContext *cx, js::RegExp *re);

    /*
     * Iterator-specific getters and setters.
     */

    inline js::NativeIterator *getNativeIterator() const;
    inline void setNativeIterator(js::NativeIterator *);

    /*
     * Script-related getters.
     */

    inline JSScript *getScript() const;

    /*
     * XML-related getters and setters.
     */

    /*
     * Slots for XML-related classes are as follows:
     * - js_NamespaceClass.base reserves the *_NAME_* and *_NAMESPACE_* slots.
     * - js_QNameClass.base, js_AttributeNameClass, js_AnyNameClass reserve
     *   the *_NAME_* and *_QNAME_* slots.
     * - Others (js_XMLClass, js_XMLFilterClass) don't reserve any slots.
     */
  private:
    static const uint32 JSSLOT_NAME_PREFIX          = 0;   // shared
    static const uint32 JSSLOT_NAME_URI             = 1;   // shared

    static const uint32 JSSLOT_NAMESPACE_DECLARED   = 2;

    static const uint32 JSSLOT_QNAME_LOCAL_NAME     = 2;

  public:
    static const uint32 NAMESPACE_CLASS_RESERVED_SLOTS = 3;
    static const uint32 QNAME_CLASS_RESERVED_SLOTS     = 3;

    inline JSLinearString *getNamePrefix() const;
    inline jsval getNamePrefixVal() const;
    inline void setNamePrefix(JSLinearString *prefix);
    inline void clearNamePrefix();

    inline JSLinearString *getNameURI() const;
    inline jsval getNameURIVal() const;
    inline void setNameURI(JSLinearString *uri);

    inline jsval getNamespaceDeclared() const;
    inline void setNamespaceDeclared(jsval decl);

    inline JSLinearString *getQNameLocalName() const;
    inline jsval getQNameLocalNameVal() const;
    inline void setQNameLocalName(JSLinearString *name);

    /*
     * Proxy-specific getters and setters.
     */

    inline js::JSProxyHandler *getProxyHandler() const;
    inline const js::Value &getProxyPrivate() const;
    inline void setProxyPrivate(const js::Value &priv);
    inline const js::Value &getProxyExtra() const;
    inline void setProxyExtra(const js::Value &extra);

    /*
     * With object-specific getters and setters.
     */
    inline JSObject *getWithThis() const;
    inline void setWithThis(JSObject *thisp);

    /*
     * Back to generic stuff.
     */
    inline bool isCallable();

    /* The map field is not initialized here and should be set separately. */
    void init(JSContext *cx, js::Class *aclasp, js::types::TypeObject *type,
              JSObject *parent, void *priv, bool useHoles);

    inline void finish(JSContext *cx);
    JS_ALWAYS_INLINE void finalize(JSContext *cx);

    /*
     * Like init, but also initializes map. The catch: proto must be the result
     * of a call to js_InitClass(...clasp, ...).
     */
    inline bool initSharingEmptyShape(JSContext *cx,
                                      js::Class *clasp,
                                      js::types::TypeObject *type,
                                      JSObject *parent,
                                      void *priv,
                                      /* gc::FinalizeKind */ unsigned kind);

    inline bool hasProperty(JSContext *cx, jsid id, bool *foundp, uintN flags = 0);

    /*
     * Allocate and free an object slot. Note that freeSlot is infallible: it
     * returns true iff this is a dictionary-mode object and the freed slot was
     * added to the freelist.
     *
     * FIXME: bug 593129 -- slot allocation should be done by object methods
     * after calling object-parameter-free shape methods, avoiding coupling
     * logic across the object vs. shape module wall.
     */
    bool allocSlot(JSContext *cx, uint32 *slotp);
    bool freeSlot(JSContext *cx, uint32 slot);

  public:
    bool reportReadOnly(JSContext* cx, jsid id, uintN report = JSREPORT_ERROR);
    bool reportNotConfigurable(JSContext* cx, jsid id, uintN report = JSREPORT_ERROR);
    bool reportNotExtensible(JSContext *cx, uintN report = JSREPORT_ERROR);

    /*
     * Get the property with the given id, then call it as a function with the
     * given arguments, providing this object as |this|. If the property isn't
     * callable a TypeError will be thrown. On success the value returned by
     * the call is stored in *vp.
     */
    bool callMethod(JSContext *cx, jsid id, uintN argc, js::Value *argv, js::Value *vp);

  private:
    js::Shape *getChildProperty(JSContext *cx, js::Shape *parent, js::Shape &child);

    /*
     * Internal helper that adds a shape not yet mapped by this object.
     *
     * Notes:
     * 1. getter and setter must be normalized based on flags (see jsscope.cpp).
     * 2. !isExtensible() checking must be done by callers.
     */
    const js::Shape *addPropertyInternal(JSContext *cx, jsid id,
                                         js::PropertyOp getter, js::StrictPropertyOp setter,
                                         uint32 slot, uintN attrs,
                                         uintN flags, intN shortid,
                                         js::Shape **spp);

    bool toDictionaryMode(JSContext *cx);

    static bool TradeGuts(JSContext *cx, JSObject *a, JSObject *b);

  public:
    /* Add a property whose id is not yet in this scope. */
    const js::Shape *addProperty(JSContext *cx, jsid id,
                                 js::PropertyOp getter, js::StrictPropertyOp setter,
                                 uint32 slot, uintN attrs,
                                 uintN flags, intN shortid);

    /* Add a data property whose id is not yet in this scope. */
    const js::Shape *addDataProperty(JSContext *cx, jsid id, uint32 slot, uintN attrs) {
        JS_ASSERT(!(attrs & (JSPROP_GETTER | JSPROP_SETTER)));
        return addProperty(cx, id, NULL, NULL, slot, attrs, 0, 0);
    }

    /* Add or overwrite a property for id in this scope. */
    const js::Shape *putProperty(JSContext *cx, jsid id,
                                 js::PropertyOp getter, js::StrictPropertyOp setter,
                                 uint32 slot, uintN attrs,
                                 uintN flags, intN shortid);

    /* Change the given property into a sibling with the same id in this scope. */
    const js::Shape *changeProperty(JSContext *cx, const js::Shape *shape, uintN attrs, uintN mask,
                                    js::PropertyOp getter, js::StrictPropertyOp setter);

    /* Remove the property named by id from this object. */
    bool removeProperty(JSContext *cx, jsid id);

    /* Clear the scope, making it empty. */
    void clear(JSContext *cx);

    JSBool lookupProperty(JSContext *cx, jsid id, JSObject **objp, JSProperty **propp) {
        js::LookupPropOp op = getOps()->lookupProperty;
        return (op ? op : js_LookupProperty)(cx, this, id, objp, propp);
    }

    JSBool defineProperty(JSContext *cx, jsid id, const js::Value &value,
                          js::PropertyOp getter = js::PropertyStub,
                          js::StrictPropertyOp setter = js::StrictPropertyStub,
                          uintN attrs = JSPROP_ENUMERATE) {
        JS_ASSERT_IF(getter == js::PropertyStub && setter == js::StrictPropertyStub,
                     js::types::TypeHasProperty(cx, getType(), id, value));
        js::DefinePropOp op = getOps()->defineProperty;
        return (op ? op : js_DefineProperty)(cx, this, id, &value, getter, setter, attrs);
    }

    JSBool getProperty(JSContext *cx, JSObject *receiver, jsid id, js::Value *vp) {
        js::PropertyIdOp op = getOps()->getProperty;
        JSBool res = (op ? op : (js::PropertyIdOp)js_GetProperty)(cx, this, receiver, id, vp);
        JS_ASSERT_IF(res, js::types::TypeHasProperty(cx, getType(), id, *vp));
        return res;
    }

    JSBool getProperty(JSContext *cx, jsid id, js::Value *vp) {
        return getProperty(cx, this, id, vp);
    }

    JSBool setProperty(JSContext *cx, jsid id, js::Value *vp, JSBool strict) {
        JS_ASSERT(js::types::TypeHasProperty(cx, getType(), id, *vp));
        js::StrictPropertyIdOp op = getOps()->setProperty;
        return (op ? op : js_SetProperty)(cx, this, id, vp, strict);
    }

    JSBool getAttributes(JSContext *cx, jsid id, uintN *attrsp) {
        js::AttributesOp op = getOps()->getAttributes;
        return (op ? op : js_GetAttributes)(cx, this, id, attrsp);
    }

    inline JSBool setAttributes(JSContext *cx, jsid id, uintN *attrsp);
    inline JSBool deleteProperty(JSContext *cx, jsid id, js::Value *rval, JSBool strict);

    JSBool enumerate(JSContext *cx, JSIterateOp iterop, js::Value *statep, jsid *idp) {
        js::NewEnumerateOp op = getOps()->enumerate;
        return (op ? op : js_Enumerate)(cx, this, iterop, statep, idp);
    }

    JSType typeOf(JSContext *cx) {
        js::TypeOfOp op = getOps()->typeOf;
        return (op ? op : js_TypeOf)(cx, this);
    }

    /* These four are time-optimized to avoid stub calls. */
    JSObject *thisObject(JSContext *cx) {
        JSObjectOp op = getOps()->thisObject;
        return op ? op(cx, this) : this;
    }

    static bool thisObject(JSContext *cx, const js::Value &v, js::Value *vp);

    inline JSCompartment *getCompartment() const;

    inline JSObject *getThrowTypeError() const;

    JS_FRIEND_API(JSObject *) clone(JSContext *cx, JSObject *proto, JSObject *parent);
    JS_FRIEND_API(bool) copyPropertiesFrom(JSContext *cx, JSObject *obj);
    bool swap(JSContext *cx, JSObject *other);

    const js::Shape *defineBlockVariable(JSContext *cx, jsid id, intN index);

    inline bool canHaveMethodBarrier() const;

    inline bool isArguments() const;
    inline bool isNormalArguments() const;
    inline bool isStrictArguments() const;
    inline bool isArray() const;
    inline bool isDenseArray() const;
    inline bool isSlowArray() const;
    inline bool isNumber() const;
    inline bool isBoolean() const;
    inline bool isString() const;
    inline bool isPrimitive() const;
    inline bool isDate() const;
    inline bool isFunction() const;
    inline bool isObject() const;
    inline bool isWith() const;
    inline bool isBlock() const;
    inline bool isStaticBlock() const;
    inline bool isClonedBlock() const;
    inline bool isCall() const;
    inline bool isRegExp() const;
    inline bool isScript() const;
    inline bool isXML() const;
    inline bool isXMLId() const;
    inline bool isNamespace() const;
    inline bool isQName() const;
    inline bool isWeakMap() const;

    inline bool isProxy() const;
    inline bool isObjectProxy() const;
    inline bool isFunctionProxy() const;

    JS_FRIEND_API(bool) isWrapper() const;
    JS_FRIEND_API(JSObject *) unwrap(uintN *flagsp = NULL);

    inline void initArrayClass();
};

/* Check alignment for any fixed slots allocated after the object. */
JS_STATIC_ASSERT(sizeof(JSObject) % sizeof(js::Value) == 0);

/*
 * The only sensible way to compare JSObject with == is by identity. We use
 * const& instead of * as a syntactic way to assert non-null. This leads to an
 * abundance of address-of operators to identity. Hence this overload.
 */
static JS_ALWAYS_INLINE bool
operator==(const JSObject &lhs, const JSObject &rhs)
{
    return &lhs == &rhs;
}

inline js::Value*
JSObject::fixedSlots() const {
    return (js::Value*) (jsuword(this) + sizeof(JSObject));
}

inline size_t
JSObject::numFixedSlots() const
{
    return flags >> FIXED_SLOTS_SHIFT;
}

/* static */ inline size_t
JSObject::getFixedSlotOffset(size_t slot) {
    return sizeof(JSObject) + (slot * sizeof(js::Value));
}

struct JSObject_Slots2 : JSObject { js::Value fslots[2]; };
struct JSObject_Slots4 : JSObject { js::Value fslots[4]; };
struct JSObject_Slots8 : JSObject { js::Value fslots[8]; };
struct JSObject_Slots12 : JSObject { js::Value fslots[12]; };
struct JSObject_Slots16 : JSObject { js::Value fslots[16]; };

#define JSSLOT_FREE(clasp)  JSCLASS_RESERVED_SLOTS(clasp)

#ifdef JS_THREADSAFE

/*
 * The GC runs only when all threads except the one on which the GC is active
 * are suspended at GC-safe points, so calling obj->getSlot() from the GC's
 * thread is safe when rt->gcRunning is set. See jsgc.cpp for details.
 */
#define THREAD_IS_RUNNING_GC(rt, thread)                                      \
    ((rt)->gcRunning && (rt)->gcThread == (thread))

#define CX_THREAD_IS_RUNNING_GC(cx)                                           \
    THREAD_IS_RUNNING_GC((cx)->runtime, (cx)->thread)

#endif /* JS_THREADSAFE */

inline void
OBJ_TO_INNER_OBJECT(JSContext *cx, JSObject *&obj)
{
    if (JSObjectOp op = obj->getClass()->ext.innerObject)
        obj = op(cx, obj);
}

inline void
OBJ_TO_OUTER_OBJECT(JSContext *cx, JSObject *&obj)
{
    if (JSObjectOp op = obj->getClass()->ext.outerObject)
        obj = op(cx, obj);
}

class JSValueArray {
  public:
    jsval *array;
    size_t length;

    JSValueArray(jsval *v, size_t c) : array(v), length(c) {}
};

class ValueArray {
  public:
    js::Value *array;
    size_t length;

    ValueArray(js::Value *v, size_t c) : array(v), length(c) {}
};

extern js::Class js_ArrayClass, js_SlowArrayClass;

inline bool
JSObject::isDenseArray() const
{
    return getClass() == &js_ArrayClass;
}

inline bool
JSObject::isSlowArray() const
{
    return getClass() == &js_SlowArrayClass;
}

inline bool
JSObject::isArray() const
{
    return isDenseArray() || isSlowArray();
}

extern js::Class js_ObjectClass;
extern js::Class js_WithClass;
extern js::Class js_BlockClass;

inline bool JSObject::isObject() const { return getClass() == &js_ObjectClass; }
inline bool JSObject::isWith() const   { return getClass() == &js_WithClass; }
inline bool JSObject::isBlock() const  { return getClass() == &js_BlockClass; }

/*
 * Block scope object macros.  The slots reserved by js_BlockClass are:
 *
 *   private              StackFrame *      active frame pointer or null
 *   JSSLOT_BLOCK_DEPTH   int               depth of block slots in frame
 *
 * After JSSLOT_BLOCK_DEPTH come one or more slots for the block locals.
 *
 * A With object is like a Block object, in that both have one reserved slot
 * telling the stack depth of the relevant slots (the slot whose value is the
 * object named in the with statement, the slots containing the block's local
 * variables); and both have a private slot referring to the StackFrame in
 * whose activation they were created (or null if the with or block object
 * outlives the frame).
 */
static const uint32 JSSLOT_BLOCK_DEPTH = 0;
static const uint32 JSSLOT_BLOCK_FIRST_FREE_SLOT = JSSLOT_BLOCK_DEPTH + 1;

static const uint32 JSSLOT_WITH_THIS = 1;

#define OBJ_BLOCK_COUNT(cx,obj)                                               \
    (obj)->propertyCount()
#define OBJ_BLOCK_DEPTH(cx,obj)                                               \
    (obj)->getFixedSlot(JSSLOT_BLOCK_DEPTH).toInt32()
#define OBJ_SET_BLOCK_DEPTH(cx,obj,depth)                                     \
    (obj)->setFixedSlot(JSSLOT_BLOCK_DEPTH, Value(Int32Value(depth)))

/*
 * To make sure this slot is well-defined, always call js_NewWithObject to
 * create a With object, don't call js_NewObject directly.  When creating a
 * With object that does not correspond to a stack slot, pass -1 for depth.
 *
 * When popping the stack across this object's "with" statement, client code
 * must call withobj->setPrivate(NULL).
 */
extern JS_REQUIRES_STACK JSObject *
js_NewWithObject(JSContext *cx, JSObject *proto, JSObject *parent, jsint depth);

inline JSObject *
js_UnwrapWithObject(JSContext *cx, JSObject *withobj);

/*
 * Create a new block scope object not linked to any proto or parent object.
 * Blocks are created by the compiler to reify let blocks and comprehensions.
 * Only when dynamic scope is captured do they need to be cloned and spliced
 * into an active scope chain.
 */
extern JSObject *
js_NewBlockObject(JSContext *cx);

extern JSObject *
js_CloneBlockObject(JSContext *cx, JSObject *proto, js::StackFrame *fp);

extern JS_REQUIRES_STACK JSBool
js_PutBlockObject(JSContext *cx, JSBool normalUnwind);

JSBool
js_XDRBlockObject(JSXDRState *xdr, JSObject **objp);

struct JSSharpObjectMap {
    jsrefcount  depth;
    jsatomid    sharpgen;
    JSHashTable *table;
};

#define SHARP_BIT       ((jsatomid) 1)
#define BUSY_BIT        ((jsatomid) 2)
#define SHARP_ID_SHIFT  2
#define IS_SHARP(he)    (uintptr_t((he)->value) & SHARP_BIT)
#define MAKE_SHARP(he)  ((he)->value = (void *) (uintptr_t((he)->value)|SHARP_BIT))
#define IS_BUSY(he)     (uintptr_t((he)->value) & BUSY_BIT)
#define MAKE_BUSY(he)   ((he)->value = (void *) (uintptr_t((he)->value)|BUSY_BIT))
#define CLEAR_BUSY(he)  ((he)->value = (void *) (uintptr_t((he)->value)&~BUSY_BIT))

extern JSHashEntry *
js_EnterSharpObject(JSContext *cx, JSObject *obj, JSIdArray **idap,
                    jschar **sp);

extern void
js_LeaveSharpObject(JSContext *cx, JSIdArray **idap);

/*
 * Mark objects stored in map if GC happens between js_EnterSharpObject
 * and js_LeaveSharpObject. GC calls this when map->depth > 0.
 */
extern void
js_TraceSharpMap(JSTracer *trc, JSSharpObjectMap *map);

extern JSBool
js_HasOwnPropertyHelper(JSContext *cx, js::LookupPropOp lookup, uintN argc,
                        js::Value *vp);

extern JSBool
js_HasOwnProperty(JSContext *cx, js::LookupPropOp lookup, JSObject *obj, jsid id,
                  JSObject **objp, JSProperty **propp);

extern JSBool
js_NewPropertyDescriptorObject(JSContext *cx, jsid id, uintN attrs,
                               const js::Value &getter, const js::Value &setter,
                               const js::Value &value, js::Value *vp);

extern JSBool
js_PropertyIsEnumerable(JSContext *cx, JSObject *obj, jsid id, js::Value *vp);

#ifdef OLD_GETTER_SETTER_METHODS
JS_FRIEND_API(JSBool) js_obj_defineGetter(JSContext *cx, uintN argc, js::Value *vp);
JS_FRIEND_API(JSBool) js_obj_defineSetter(JSContext *cx, uintN argc, js::Value *vp);
#endif

extern JSObject *
js_InitObjectClass(JSContext *cx, JSObject *obj);

namespace js {
JSObject *
DefineConstructorAndPrototype(JSContext *cx, JSObject *obj, JSProtoKey key, JSAtom *atom,
                              JSObject *protoProto, Class *clasp,
                              Native constructor, uintN nargs,
                              JSTypeHandler ctorHandler,
                              JSPropertySpec *ps, JSFunctionSpec *fs,
                              JSPropertySpec *static_ps, JSFunctionSpec *static_fs);

bool
IsStandardClassResolved(JSObject *obj, js::Class *clasp);

void
MarkStandardClassInitializedNoProto(JSObject *obj, js::Class *clasp);

}

extern JSObject *
js_InitClass(JSContext *cx, JSObject *obj, JSObject *parent_proto,
             js::Class *clasp, js::Native constructor, uintN nargs,
             JSTypeHandler ctorHandler,
             JSPropertySpec *ps, JSFunctionSpec *fs,
             JSPropertySpec *static_ps, JSFunctionSpec *static_fs);

/*
 * Select Object.prototype method names shared between jsapi.cpp and jsobj.cpp.
 */
extern const char js_watch_str[];
extern const char js_unwatch_str[];
extern const char js_hasOwnProperty_str[];
extern const char js_isPrototypeOf_str[];
extern const char js_propertyIsEnumerable_str[];

#ifdef OLD_GETTER_SETTER_METHODS
extern const char js_defineGetter_str[];
extern const char js_defineSetter_str[];
extern const char js_lookupGetter_str[];
extern const char js_lookupSetter_str[];
#endif

extern JSBool
js_PopulateObject(JSContext *cx, JSObject *newborn, JSObject *props);

/*
 * Fast access to immutable standard objects (constructors and prototypes).
 */
extern JSBool
js_GetClassObject(JSContext *cx, JSObject *obj, JSProtoKey key,
                  JSObject **objp);

/*
 * If protoKey is not JSProto_Null, then clasp is ignored. If protoKey is
 * JSProto_Null, clasp must non-null.
 */
extern JSBool
js_FindClassObject(JSContext *cx, JSObject *start, JSProtoKey key,
                   js::Value *vp, js::Class *clasp = NULL);

extern JSObject *
js_ConstructObject(JSContext *cx, js::Class *clasp, JSObject *proto,
                   JSObject *parent, uintN argc, js::Value *argv);

// Specialized call for constructing |this| with a known function callee,
// and a known prototype.
extern JSObject *
js_CreateThisForFunctionWithProto(JSContext *cx, JSObject *callee, JSObject *proto);

// Specialized call for constructing |this| with a known function callee.
extern JSObject *
js_CreateThisForFunction(JSContext *cx, JSObject *callee, bool newType);

// Generic call for constructing |this|.
extern JSObject *
js_CreateThis(JSContext *cx, JSObject *callee);

extern jsid
js_CheckForStringIndex(jsid id);

/*
 * js_PurgeScopeChain does nothing if obj is not itself a prototype or parent
 * scope, else it reshapes the scope and prototype chains it links. It calls
 * js_PurgeScopeChainHelper, which asserts that obj is flagged as a delegate
 * (i.e., obj has ever been on a prototype or parent chain).
 */
extern void
js_PurgeScopeChainHelper(JSContext *cx, JSObject *obj, jsid id);

inline void
js_PurgeScopeChain(JSContext *cx, JSObject *obj, jsid id)
{
    if (obj->isDelegate())
        js_PurgeScopeChainHelper(cx, obj, id);
}

/*
 * Find or create a property named by id in obj's scope, with the given getter
 * and setter, slot, attributes, and other members.
 */
extern const js::Shape *
js_AddNativeProperty(JSContext *cx, JSObject *obj, jsid id,
                     js::PropertyOp getter, js::StrictPropertyOp setter, uint32 slot,
                     uintN attrs, uintN flags, intN shortid);

/*
 * Change shape to have the given attrs, getter, and setter in scope, morphing
 * it into a potentially new js::Shape.  Return a pointer to the changed
 * or identical property.
 */
extern const js::Shape *
js_ChangeNativePropertyAttrs(JSContext *cx, JSObject *obj,
                             const js::Shape *shape, uintN attrs, uintN mask,
                             js::PropertyOp getter, js::StrictPropertyOp setter);

extern JSBool
js_DefineOwnProperty(JSContext *cx, JSObject *obj, jsid id,
                     const js::Value &descriptor, JSBool *bp);

/*
 * Flags for the defineHow parameter of js_DefineNativeProperty.
 */
const uintN JSDNP_CACHE_RESULT = 1; /* an interpreter call from JSOP_INITPROP */
const uintN JSDNP_DONT_PURGE   = 2; /* suppress js_PurgeScopeChain */
const uintN JSDNP_SET_METHOD   = 4; /* js_{DefineNativeProperty,SetPropertyHelper}
                                       must pass the js::Shape::METHOD
                                       flag on to JSObject::{add,put}Property */
const uintN JSDNP_UNQUALIFIED  = 8; /* Unqualified property set.  Only used in
                                       the defineHow argument of
                                       js_SetPropertyHelper. */

/*
 * On error, return false.  On success, if propp is non-null, return true with
 * obj locked and with a held property in *propp; if propp is null, return true
 * but release obj's lock first.
 */
extern JSBool
js_DefineNativeProperty(JSContext *cx, JSObject *obj, jsid id, const js::Value &value,
                        js::PropertyOp getter, js::StrictPropertyOp setter, uintN attrs,
                        uintN flags, intN shortid, JSProperty **propp,
                        uintN defineHow = 0);

static inline JSBool
js_DefineNativePropertyWithType(JSContext *cx, JSObject *obj, jsid id, const js::Value &value,
                                js::PropertyOp getter, js::StrictPropertyOp setter, uintN attrs,
                                uintN flags, intN shortid, JSProperty **propp,
                                uintN defineHow = 0)
{
    return JS_AddTypePropertyById(cx, obj, id, Jsvalify(value)) &&
           js_DefineNativeProperty(cx, obj, id, value, getter, setter,
                                   attrs, flags, shortid, propp, defineHow);
}

/*
 * Specialized subroutine that allows caller to preset JSRESOLVE_* flags and
 * returns the index along the prototype chain in which *propp was found, or
 * the last index if not found, or -1 on error.
 */
extern int
js_LookupPropertyWithFlags(JSContext *cx, JSObject *obj, jsid id, uintN flags,
                           JSObject **objp, JSProperty **propp);

/*
 * Constant to pass to js_LookupPropertyWithFlags to infer bits from current
 * bytecode.
 */
static const uintN JSRESOLVE_INFER = 0xffff;

extern JS_FRIEND_DATA(js::Class) js_CallClass;
extern JS_FRIEND_DATA(js::Class) js_DeclEnvClass;

namespace js {

/*
 * We cache name lookup results only for the global object or for native
 * non-global objects without prototype or with prototype that never mutates,
 * see bug 462734 and bug 487039.
 */
static inline bool
IsCacheableNonGlobalScope(JSObject *obj)
{
    JS_ASSERT(obj->getParent());

    js::Class *clasp = obj->getClass();
    bool cacheable = (clasp == &js_CallClass ||
                      clasp == &js_BlockClass ||
                      clasp == &js_DeclEnvClass);

    JS_ASSERT_IF(cacheable, !obj->getOps()->lookupProperty);
    return cacheable;
}

}

/*
 * If cacheResult is false, return JS_NO_PROP_CACHE_FILL on success.
 */
extern js::PropertyCacheEntry *
js_FindPropertyHelper(JSContext *cx, jsid id, JSBool cacheResult,
                      JSObject **objp, JSObject **pobjp, JSProperty **propp);

/*
 * Return the index along the scope chain in which id was found, or the last
 * index if not found, or -1 on error.
 */
extern JS_FRIEND_API(JSBool)
js_FindProperty(JSContext *cx, jsid id, JSObject **objp, JSObject **pobjp,
                JSProperty **propp);

extern JS_REQUIRES_STACK JSObject *
js_FindIdentifierBase(JSContext *cx, JSObject *scopeChain, jsid id);

extern JSObject *
js_FindVariableScope(JSContext *cx, JSFunction **funp);

/*
 * JSGET_CACHE_RESULT is the analogue of JSDNP_CACHE_RESULT for js_GetMethod.
 *
 * JSGET_METHOD_BARRIER (the default, hence 0 but provided for documentation)
 * enables a read barrier that preserves standard function object semantics (by
 * default we assume our caller won't leak a joined callee to script, where it
 * would create hazardous mutable object sharing as well as observable identity
 * according to == and ===.
 *
 * JSGET_NO_METHOD_BARRIER avoids the performance overhead of the method read
 * barrier, which is not needed when invoking a lambda that otherwise does not
 * leak its callee reference (via arguments.callee or its name).
 */
const uintN JSGET_CACHE_RESULT      = 1; // from a caching interpreter opcode
const uintN JSGET_METHOD_BARRIER    = 0; // get can leak joined function object
const uintN JSGET_NO_METHOD_BARRIER = 2; // call to joined function can't leak

/*
 * NB: js_NativeGet and js_NativeSet are called with the scope containing shape
 * (pobj's scope for Get, obj's for Set) locked, and on successful return, that
 * scope is again locked.  But on failure, both functions return false with the
 * scope containing shape unlocked.
 */
extern JSBool
js_NativeGet(JSContext *cx, JSObject *obj, JSObject *pobj, const js::Shape *shape, uintN getHow,
             js::Value *vp);

extern JSBool
js_NativeSet(JSContext *cx, JSObject *obj, const js::Shape *shape, bool added,
             bool strict, js::Value *vp);

extern JSBool
js_GetPropertyHelper(JSContext *cx, JSObject *obj, jsid id, uint32 getHow, js::Value *vp);

extern bool
js_GetPropertyHelperWithShape(JSContext *cx, JSObject *obj, JSObject *receiver, jsid id,
                              uint32 getHow, js::Value *vp,
                              const js::Shape **shapeOut, JSObject **holderOut);

extern JSBool
js_GetOwnPropertyDescriptor(JSContext *cx, JSObject *obj, jsid id, js::Value *vp);

extern JSBool
js_GetMethod(JSContext *cx, JSObject *obj, jsid id, uintN getHow, js::Value *vp);

/*
 * Check whether it is OK to assign an undeclared property with name
 * propname of the global object in the current script on cx.  Reports
 * an error if one needs to be reported (in particular in all cases
 * when it returns false).
 */
extern JS_FRIEND_API(bool)
js_CheckUndeclaredVarAssignment(JSContext *cx, JSString *propname);

extern JSBool
js_SetPropertyHelper(JSContext *cx, JSObject *obj, jsid id, uintN defineHow,
                     js::Value *vp, JSBool strict);

/*
 * Change attributes for the given native property. The caller must ensure
 * that obj is locked and this function always unlocks obj on return.
 */
extern JSBool
js_SetNativeAttributes(JSContext *cx, JSObject *obj, js::Shape *shape,
                       uintN attrs);

namespace js {

/*
 * If obj has a data property methodid which is a function object for the given
 * native, return that function object. Otherwise, return NULL.
 */
extern JSObject *
HasNativeMethod(JSObject *obj, jsid methodid, Native native);

extern bool
DefaultValue(JSContext *cx, JSObject *obj, JSType hint, Value *vp);

extern JSBool
CheckAccess(JSContext *cx, JSObject *obj, jsid id, JSAccessMode mode,
            js::Value *vp, uintN *attrsp);

} /* namespace js */

extern bool
js_IsDelegate(JSContext *cx, JSObject *obj, const js::Value &v);

/*
 * If protoKey is not JSProto_Null, then clasp is ignored. If protoKey is
 * JSProto_Null, clasp must non-null.
 */
extern JS_FRIEND_API(JSBool)
js_GetClassPrototype(JSContext *cx, JSObject *scope, JSProtoKey protoKey,
                     JSObject **protop, js::Class *clasp = NULL);

extern JSBool
js_SetClassPrototype(JSContext *cx, JSObject *ctor, JSObject *proto,
                     uintN attrs);

/*
 * Wrap boolean, number or string as Boolean, Number or String object.
 * *vp must not be an object, null or undefined.
 */
extern JSBool
js_PrimitiveToObject(JSContext *cx, js::Value *vp);

/*
 * v and vp may alias. On successful return, vp->isObjectOrNull(). If vp is not
 * rooted, the caller must root vp before the next possible GC.
 */
extern JSBool
js_ValueToObjectOrNull(JSContext *cx, const js::Value &v, JSObject **objp);

namespace js {

/*
 * Invokes the ES5 ToObject algorithm on *vp, writing back the object to vp.
 * If *vp might already be an object, use ToObject.
 */
extern JSObject *
ToObjectSlow(JSContext *cx, js::Value *vp);

JS_ALWAYS_INLINE JSObject *
ToObject(JSContext *cx, js::Value *vp)
{
    if (vp->isObject())
        return &vp->toObject();
    return ToObjectSlow(cx, vp);
}

}

/*
 * v and vp may alias. On successful return, vp->isObject(). If vp is not
 * rooted, the caller must root vp before the next possible GC.
 */
extern JSObject *
js_ValueToNonNullObject(JSContext *cx, const js::Value &v);

extern JSBool
js_TryValueOf(JSContext *cx, JSObject *obj, JSType type, js::Value *rval);

extern JSBool
js_XDRObject(JSXDRState *xdr, JSObject **objp);

extern void
js_PrintObjectSlotName(JSTracer *trc, char *buf, size_t bufsize);

extern bool
js_ClearNative(JSContext *cx, JSObject *obj);

extern bool
js_GetReservedSlot(JSContext *cx, JSObject *obj, uint32 index, js::Value *vp);

extern bool
js_SetReservedSlot(JSContext *cx, JSObject *obj, uint32 index, const js::Value &v);

/* For CSP -- checks if eval() and friends are allowed to run. */
extern JSBool
js_CheckContentSecurityPolicy(JSContext *cx, JSObject *scopeObj);

extern JSBool
js_ReportGetterOnlyAssignment(JSContext *cx);

extern JS_FRIEND_API(JSBool)
js_GetterOnlyPropertyStub(JSContext *cx, JSObject *obj, jsid id, JSBool strict, jsval *vp);

#ifdef DEBUG
JS_FRIEND_API(void) js_DumpChars(const jschar *s, size_t n);
JS_FRIEND_API(void) js_DumpString(JSString *str);
JS_FRIEND_API(void) js_DumpAtom(JSAtom *atom);
JS_FRIEND_API(void) js_DumpObject(JSObject *obj);
JS_FRIEND_API(void) js_DumpValue(const js::Value &val);
JS_FRIEND_API(void) js_DumpId(jsid id);
JS_FRIEND_API(void) js_DumpStackFrame(JSContext *cx, js::StackFrame *start = NULL);
#endif

extern uintN
js_InferFlags(JSContext *cx, uintN defaultFlags);

/* Object constructor native. Exposed only so the JIT can know its address. */
JSBool
js_Object(JSContext *cx, uintN argc, js::Value *vp);

namespace js {

extern bool
SetProto(JSContext *cx, JSObject *obj, JSObject *proto, bool checkForCycles);

extern JSString *
obj_toStringHelper(JSContext *cx, JSObject *obj);

/*
 * Performs a direct eval for the given arguments, which must correspond to the
 * currently-executing stack frame, which must be a script frame. On completion
 * the result is returned in call.rval.
 */
extern JS_REQUIRES_STACK bool
DirectEval(JSContext *cx, const CallArgs &call);

/*
 * True iff |v| is the built-in eval function for the global object that
 * corresponds to |scopeChain|.
 */
extern bool
IsBuiltinEvalForScope(JSObject *scopeChain, const js::Value &v);

/* True iff fun is a built-in eval function. */
extern bool
IsAnyBuiltinEval(JSFunction *fun);

/* 'call' should be for the eval/Function native invocation. */
extern JSPrincipals *
PrincipalsForCompiledCode(const CallArgs &call, JSContext *cx);

extern JSObject *
NonNullObject(JSContext *cx, const Value &v);

}

#endif /* jsobj_h___ */<|MERGE_RESOLUTION|>--- conflicted
+++ resolved
@@ -494,11 +494,7 @@
 
     /* Functions for setting up scope chain object maps and shapes. */
     void initCall(JSContext *cx, const js::Bindings &bindings, JSObject *parent);
-<<<<<<< HEAD
-    void initClonedBlock(JSContext *cx, js::types::TypeObject *type, JSStackFrame *priv);
-=======
-    void initClonedBlock(JSContext *cx, JSObject *proto, js::StackFrame *priv);
->>>>>>> 0f12bac8
+    void initClonedBlock(JSContext *cx, js::types::TypeObject *type, js::StackFrame *priv);
     void setBlockOwnShape(JSContext *cx);
 
     void deletingShapeChange(JSContext *cx, const js::Shape &shape);
@@ -710,32 +706,24 @@
         getSlotRef(slot) = value;
     }
 
-<<<<<<< HEAD
-    void nativeSetSlot(uintN slot, const js::Value &value) {
-        JS_ASSERT(isNative());
-        JS_ASSERT(containsSlot(slot));
-        setSlot(slot, value);
-    }
-=======
     inline void nativeSetSlot(uintN slot, const js::Value &value);
->>>>>>> 0f12bac8
 
     inline js::Value getReservedSlot(uintN index) const;
 
     /* For slots which are known to always be fixed, due to the way they are allocated. */
 
     js::Value &getFixedSlotRef(uintN slot) {
-        JS_ASSERT(isNative() && slot < numFixedSlots());
+        JS_ASSERT(slot < numFixedSlots());
         return fixedSlots()[slot];
     }
 
     const js::Value &getFixedSlot(uintN slot) const {
-        JS_ASSERT(isNative() && slot < numFixedSlots());
+        JS_ASSERT(slot < numFixedSlots());
         return fixedSlots()[slot];
     }
 
     void setFixedSlot(uintN slot, const js::Value &value) {
-        JS_ASSERT(isNative() && slot < numFixedSlots());
+        JS_ASSERT(slot < numFixedSlots());
         fixedSlots()[slot] = value;
     }
 
