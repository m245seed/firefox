--- conflicted
+++ resolved
@@ -160,79 +160,6 @@
  * TODO: explain boxing strategy
  */
 
-<<<<<<< HEAD
-#if defined(__cplusplus) || !defined(_MSC_VER)
-typedef enum JSValueMask16 
-# if defined(_MSC_VER)
-                           : uint16
-# endif
-{
-    JSVAL_MASK16_INT32     = (uint16)0x0001,
-    JSVAL_MASK16_UNDEFINED = (uint16)0x0002,
-    JSVAL_MASK16_STRING    = (uint16)0x0004,
-    JSVAL_MASK16_BOOLEAN   = (uint16)0x0008,
-    JSVAL_MASK16_MAGIC     = (uint16)0x0010,
-    JSVAL_MASK16_NULL      = (uint16)0x2000,
-    JSVAL_MASK16_NONFUNOBJ = (uint16)0x4000,
-    JSVAL_MASK16_FUNOBJ    = (uint16)0x8000,
-
-    JSVAL_MASK16_SINGLETON = JSVAL_MASK16_NULL | JSVAL_MASK16_UNDEFINED,
-    JSVAL_MASK16_OBJECT    = JSVAL_MASK16_NONFUNOBJ | JSVAL_MASK16_FUNOBJ,
-    JSVAL_MASK16_OBJORNULL = JSVAL_MASK16_OBJECT | JSVAL_MASK16_NULL,
-    JSVAL_MASK16_GCTHING   = JSVAL_MASK16_OBJECT | JSVAL_MASK16_STRING,
-
-    /*
-     * This enumerator value plus __attribute__((packed)) plus the static
-     * assert that sizeof(JSValueMask16) == 2 should guarantee that enumerators
-     * are uint16 in GCC.
-     */
-    JSVAL_NANBOX_PATTERN   = ((uint16)0xFFFF)
-}
-# if defined(__GNUC__)
-__attribute__((packed))
-# endif
-JSValueMask16;
-#else  /* defined(__cplusplus) || !defined(_MSC_VER) */
-// We need this C API for MSVC, because MSVC doesn't allow us to
-// make a 16-bit enum in C.
-typedef uint16 JSValueMask16;
-
-#define JSVAL_MASK16_INT32     ((uint16)0x0001)
-#define JSVAL_MASK16_UNDEFINED ((uint16)0x0002)
-#define JSVAL_MASK16_STRING    ((uint16)0x0004)
-#define JSVAL_MASK16_BOOLEAN   ((uint16)0x0008)
-#define JSVAL_MASK16_MAGIC     ((uint16)0x0010)
-#define JSVAL_MASK16_NULL      ((uint16)0x2000)
-#define JSVAL_MASK16_NONFUNOBJ ((uint16)0x4000)
-#define JSVAL_MASK16_FUNOBJ    ((uint16)0x8000)
-#define JSVAL_MASK16_SINGLETON (JSVAL_MASK16_NULL | JSVAL_MASK16_UNDEFINED)
-#define JSVAL_MASK16_OBJECT    (JSVAL_MASK16_NONFUNOBJ | JSVAL_MASK16_FUNOBJ)
-#define JSVAL_MASK16_OBJORNULL (JSVAL_MASK16_OBJECT | JSVAL_MASK16_NULL)
-#define JSVAL_MASK16_GCTHING   (JSVAL_MASK16_OBJECT | JSVAL_MASK16_STRING)
-#define JSVAL_NANBOX_PATTERN   ((uint16)0xFFFF)
-
-#endif /* defined(__cplusplus) || !defined(_MSC_VER) */
-
-#define JSVAL_MASK32_CLEAR      ((uint32)0xFFFF0000)
-
-#define JSVAL_MASK32_INT32      ((uint32)(JSVAL_MASK32_CLEAR | JSVAL_MASK16_INT32))
-#define JSVAL_MASK32_UNDEFINED  ((uint32)(JSVAL_MASK32_CLEAR | JSVAL_MASK16_UNDEFINED))
-#define JSVAL_MASK32_STRING     ((uint32)(JSVAL_MASK32_CLEAR | JSVAL_MASK16_STRING))
-#define JSVAL_MASK32_BOOLEAN    ((uint32)(JSVAL_MASK32_CLEAR | JSVAL_MASK16_BOOLEAN))
-#define JSVAL_MASK32_MAGIC      ((uint32)(JSVAL_MASK32_CLEAR | JSVAL_MASK16_MAGIC))
-#define JSVAL_MASK32_NULL       ((uint32)(JSVAL_MASK32_CLEAR | JSVAL_MASK16_NULL))
-#define JSVAL_MASK32_NONFUNOBJ  ((uint32)(JSVAL_MASK32_CLEAR | JSVAL_MASK16_NONFUNOBJ))
-#define JSVAL_MASK32_FUNOBJ     ((uint32)(JSVAL_MASK32_CLEAR | JSVAL_MASK16_FUNOBJ))
-
-#define JSVAL_MASK32_SINGLETON  ((uint32)(JSVAL_MASK32_CLEAR | JSVAL_MASK16_SINGLETON))
-#define JSVAL_MASK32_OBJECT     ((uint32)(JSVAL_MASK32_CLEAR | JSVAL_MASK16_OBJECT))
-#define JSVAL_MASK32_OBJORNULL  ((uint32)(JSVAL_MASK32_CLEAR | JSVAL_MASK16_OBJORNULL))
-#define JSVAL_MASK32_GCTHING    ((uint32)(JSVAL_MASK32_CLEAR | JSVAL_MASK16_GCTHING))
-
-typedef uint32 JSValueMask32;
-
-=======
->>>>>>> 8d88305e
 #ifdef __GNUC__
 # define VALUE_ALIGNMENT        __attribute__((aligned (8)))
 # define ASSERT_DOUBLE_ALIGN()  JS_ASSERT(size_t(this) % sizeof(double) == 0)
@@ -842,33 +769,18 @@
 static JS_ALWAYS_INLINE JSBool
 JSVAL_IS_PRIMITIVE_IMPL(jsval_layout l)
 {
-<<<<<<< HEAD
-    JSValueMask32 mask = l.s.u.mask32;
-    JS_ASSERT(mask != JSVAL_MASK32_CLEAR);
-    return mask <= JSVAL_MASK32_INT32;
-=======
     return l.asBits < JSVAL_LOWER_INCL_SHIFTED_TAG_OF_OBJ_SET;
->>>>>>> 8d88305e
 }
 
 static JS_ALWAYS_INLINE JSBool
 JSVAL_IS_OBJECT_IMPL(jsval_layout l)
 {
-<<<<<<< HEAD
-    JSValueMask32 mask = l.s.u.mask32;
-    return mask >= JSVAL_MASK32_NONFUNOBJ;
-=======
     return l.asBits >= JSVAL_LOWER_INCL_SHIFTED_TAG_OF_OBJ_SET;
->>>>>>> 8d88305e
 }
 
 static JS_ALWAYS_INLINE JSBool
 JSVAL_IS_OBJECT_OR_NULL_IMPL(jsval_layout l)
 {
-<<<<<<< HEAD
-    JSValueMask32 mask = l.s.u.mask32;
-    return mask >= JSVAL_MASK32_NULL;
-=======
     return l.asBits >= JSVAL_LOWER_INCL_SHIFTED_TAG_OF_OBJ_OR_NULL_SET;
 }
 
@@ -889,7 +801,6 @@
     JS_ASSERT((objBits >> JSVAL_TAG_SHIFT) == 0);
     l.asBits = objBits | (((uint64)(JSVAL_TAG_MAX_DOUBLE | type)) << JSVAL_TAG_SHIFT);
     return l;
->>>>>>> 8d88305e
 }
 
 static JS_ALWAYS_INLINE JSBool
@@ -920,13 +831,8 @@
 static JS_ALWAYS_INLINE void *
 JSVAL_TO_PRIVATE_PTR_IMPL(jsval_layout l)
 {
-<<<<<<< HEAD
-    JSValueMask32 mask = l.s.u.mask32;
-    return mask < JSVAL_MASK32_NONFUNOBJ;
-=======
     JS_ASSERT((l.asBits & 0x8000000000000000LL) == 0);
     return (void *)(l.asBits << 1);
->>>>>>> 8d88305e
 }
 
 #ifdef __cplusplus
