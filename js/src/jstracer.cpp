--- conflicted
+++ resolved
@@ -1349,13 +1349,9 @@
     if (callDepth > 0) {
         /* Calculate the amount we have to lift the native stack pointer by to compensate for
            any outer frames that the inner tree doesn't expect but the outer tree has. */
-<<<<<<< HEAD
-        unsigned sp_adj = nativeStackSlots(cx, callDepth - 1, cx->fp->down) * sizeof(double);
-=======
         ptrdiff_t sp_adj = nativeStackOffset(&cx->fp->argv[-1]);
         /* Calculate the amount we have to lift the call stack by */
         ptrdiff_t rp_adj = callDepth * sizeof(FrameInfo);
->>>>>>> 6ece2a07
         /* Guard that we have enough stack space for the tree we are trying to call on top
            of the new value for sp. */
         LIns* sp_top = lir->ins2i(LIR_add, lirbuf->sp, sp_adj + 
