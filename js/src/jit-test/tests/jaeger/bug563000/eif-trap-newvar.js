// |jit-test| mjitalways;debug
setDebug(true);

function nop(){}
function caller(code, obj) {
  eval(code); // Make the compiler give up on binding analysis.
  return x;
}
<<<<<<< HEAD
trap(caller, 17, "var x = 'success'; nop()");
=======
trap(caller, 32, "var x = 'success'; nop()");
>>>>>>> 38a7305b
assertEq(caller("var y = 'ignominy'", this), "success");<|MERGE_RESOLUTION|>--- conflicted
+++ resolved
@@ -6,9 +6,5 @@
   eval(code); // Make the compiler give up on binding analysis.
   return x;
 }
-<<<<<<< HEAD
-trap(caller, 17, "var x = 'success'; nop()");
-=======
-trap(caller, 32, "var x = 'success'; nop()");
->>>>>>> 38a7305b
+trap(caller, 34, "var x = 'success'; nop()");
 assertEq(caller("var y = 'ignominy'", this), "success");