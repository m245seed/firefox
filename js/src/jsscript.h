/* -*- Mode: C; tab-width: 8; indent-tabs-mode: nil; c-basic-offset: 4 -*-
 * vim: set ts=4 sw=4 et tw=79 ft=cpp:
 *
 * ***** BEGIN LICENSE BLOCK *****
 * Version: MPL 1.1/GPL 2.0/LGPL 2.1
 *
 * The contents of this file are subject to the Mozilla Public License Version
 * 1.1 (the "License"); you may not use this file except in compliance with
 * the License. You may obtain a copy of the License at
 * http://www.mozilla.org/MPL/
 *
 * Software distributed under the License is distributed on an "AS IS" basis,
 * WITHOUT WARRANTY OF ANY KIND, either express or implied. See the License
 * for the specific language governing rights and limitations under the
 * License.
 *
 * The Original Code is Mozilla Communicator client code, released
 * March 31, 1998.
 *
 * The Initial Developer of the Original Code is
 * Netscape Communications Corporation.
 * Portions created by the Initial Developer are Copyright (C) 1998
 * the Initial Developer. All Rights Reserved.
 *
 * Contributor(s):
 *
 * Alternatively, the contents of this file may be used under the terms of
 * either of the GNU General Public License Version 2 or later (the "GPL"),
 * or the GNU Lesser General Public License Version 2.1 or later (the "LGPL"),
 * in which case the provisions of the GPL or the LGPL are applicable instead
 * of those above. If you wish to allow use of your version of this file only
 * under the terms of either the GPL or the LGPL, and not to allow others to
 * use your version of this file under the terms of the MPL, indicate your
 * decision by deleting the provisions above and replace them with the notice
 * and other provisions required by the GPL or the LGPL. If you do not delete
 * the provisions above, a recipient may use your version of this file under
 * the terms of any one of the MPL, the GPL or the LGPL.
 *
 * ***** END LICENSE BLOCK ***** */

#ifndef jsscript_h___
#define jsscript_h___
/*
 * JS script descriptor.
 */
#include "jsatom.h"
#include "jsprvtd.h"
#include "jsdbgapi.h"

JS_BEGIN_EXTERN_C

/*
 * Type of try note associated with each catch or finally block, and also with
 * for-in loops.
 */
typedef enum JSTryNoteKind {
    JSTRY_CATCH,
    JSTRY_FINALLY,
    JSTRY_ITER
} JSTryNoteKind;

/*
 * Exception handling record.
 */
struct JSTryNote {
    uint8           kind;       /* one of JSTryNoteKind */
    uint8           padding;    /* explicit padding on uint16 boundary */
    uint16          stackDepth; /* stack depth upon exception handler entry */
    uint32          start;      /* start of the try statement or for-in loop
                                   relative to script->main */
    uint32          length;     /* length of the try statement or for-in loop */
};

typedef struct JSTryNoteArray {
    JSTryNote       *vector;    /* array of indexed try notes */
    uint32          length;     /* count of indexed try notes */
} JSTryNoteArray;

typedef struct JSObjectArray {
    JSObject        **vector;   /* array of indexed objects */
    uint32          length;     /* count of indexed objects */
} JSObjectArray;

typedef struct JSUpvarArray {
    uint32          *vector;    /* array of indexed upvar cookies */
    uint32          length;     /* count of indexed upvar cookies */
} JSUpvarArray;

<<<<<<< HEAD
namespace js {

struct GlobalSlotArray {
    struct Entry {
        uint32      atomIndex;  /* index into atom table */
        uint32      slot;       /* global obj slot number */
    };
    Entry           *vector;
    uint32          length;
};

} /* namespace js */
=======
typedef struct JSConstArray {
    js::Value       *vector;    /* array of indexed constant values */
    uint32          length;
} JSConstArray;
>>>>>>> b1cccb77

#define CALLEE_UPVAR_SLOT               0xffff
#define FREE_STATIC_LEVEL               0x3fff
#define FREE_UPVAR_COOKIE               0xffffffff
#define MAKE_UPVAR_COOKIE(skip,slot)    ((skip) << 16 | (slot))
#define UPVAR_FRAME_SKIP(cookie)        ((uint32)(cookie) >> 16)
#define UPVAR_FRAME_SLOT(cookie)        ((uint16)(cookie))

#define JS_OBJECT_ARRAY_SIZE(length)                                          \
    (offsetof(JSObjectArray, vector) + sizeof(JSObject *) * (length))

#if defined DEBUG && defined JS_THREADSAFE
# define CHECK_SCRIPT_OWNER 1
#endif

#ifdef JS_METHODJIT
namespace JSC {
    class ExecutablePool;
}
namespace js {
    namespace mjit {
        struct PICInfo;
    }
}
#endif

struct JSScript {
    jsbytecode      *code;      /* bytecodes and their immediate operands */
    uint32          length;     /* length of code vector */
    uint16          version;    /* JS version under which script was compiled */
    uint16          nfixed;     /* number of slots besides stack operands in
                                   slot array */
    uint8           objectsOffset;  /* offset to the array of nested function,
                                       block, scope, xml and one-time regexps
                                       objects or 0 if none */
    uint8           upvarsOffset;   /* offset of the array of display ("up")
                                       closure vars or 0 if none */
    uint8           regexpsOffset;  /* offset to the array of to-be-cloned
                                       regexps or 0 if none. */
    uint8           trynotesOffset; /* offset to the array of try notes or
                                       0 if none */
<<<<<<< HEAD
    uint8           globalsOffset;  /* offset to the array of global slots or
=======
    uint8           constOffset;    /* offset to the array of constants or
>>>>>>> b1cccb77
                                       0 if none */
    bool            noScriptRval:1; /* no need for result value of last
                                       expression statement */
    bool            savedCallerFun:1; /* object 0 is caller function */
    bool            hasSharps:1;      /* script uses sharp variables */
    bool            strictModeCode:1; /* code is in strict mode */

    jsbytecode      *main;      /* main entry point, after predef'ing prolog */
    JSAtomMap       atomMap;    /* maps immediate index to literal struct */
    const char      *filename;  /* source filename or null */
    uint32          lineno;     /* base line number of script */
    uint16          nslots;     /* vars plus maximum stack depth */
    uint16          staticLevel;/* static level for display maintenance */
    JSPrincipals    *principals;/* principals for this script */
    union {
        JSObject    *object;    /* optional Script-class object wrapper */
        JSScript    *nextToGC;  /* next to GC in rt->scriptsToGC list */
    } u;
#ifdef CHECK_SCRIPT_OWNER
    JSThread        *owner;     /* for thread-safe life-cycle assertions */
#endif
#ifdef JS_METHODJIT
    // Note: the other pointers in this group may be non-NULL only if 
    // |execPool| is non-NULL.
    void            *ncode;     /* native code compiled by the method JIT */
    void            **nmap;     /* maps PCs to native code */
    JSC::ExecutablePool *execPool;  /* pool that contains |ncode|; script owns the pool */
    unsigned        npics;      /* Number of PICs in the array |pics| */
    js::mjit::PICInfo *pics;      /* PICs in this script */
# ifdef DEBUG
    size_t          jitLength;  /* length of JIT'd code */

    inline bool isValidJitCode(void *jcode) {
        return (char*)jcode >= (char*)ncode &&
               (char*)jcode < (char*)ncode + jitLength;
    }
# endif
#endif
#ifdef JS_TRACER
    js::TraceTreeCache  *trees; /* trace tree info. */
    uint32          tmGen;      /* generation number from the TraceMonitor */
#endif
    uint32          tracePoints; /* number of trace points in the script */

    /* Script notes are allocated right after the code. */
    jssrcnote *notes() { return (jssrcnote *)(code + length); }

    JSObjectArray *objects() {
        JS_ASSERT(objectsOffset != 0);
        return (JSObjectArray *)((uint8 *) this + objectsOffset);
    }

    JSUpvarArray *upvars() {
        JS_ASSERT(upvarsOffset != 0);
        return (JSUpvarArray *) ((uint8 *) this + upvarsOffset);
    }

    JSObjectArray *regexps() {
        JS_ASSERT(regexpsOffset != 0);
        return (JSObjectArray *) ((uint8 *) this + regexpsOffset);
    }

    JSTryNoteArray *trynotes() {
        JS_ASSERT(trynotesOffset != 0);
        return (JSTryNoteArray *) ((uint8 *) this + trynotesOffset);
    }

<<<<<<< HEAD
    js::GlobalSlotArray *globals() {
        JS_ASSERT(globalsOffset != 0);
        return (js::GlobalSlotArray *) ((uint8 *)this + globalsOffset);
=======
    JSConstArray *consts() {
        JS_ASSERT(constOffset != 0);
        return (JSConstArray *) ((uint8 *) this + constOffset);
>>>>>>> b1cccb77
    }

    JSAtom *getAtom(size_t index) {
        JS_ASSERT(index < atomMap.length);
        return atomMap.vector[index];
    }

    JSObject *getObject(size_t index) {
        JSObjectArray *arr = objects();
        JS_ASSERT(index < arr->length);
        return arr->vector[index];
    }

    uint32 getGlobalSlot(size_t index) {
        js::GlobalSlotArray *arr = globals();
        JS_ASSERT(index < arr->length);
        return arr->vector[index].slot;
    }

    JSAtom *getGlobalAtom(size_t index) {
        js::GlobalSlotArray *arr = globals();
        JS_ASSERT(index < arr->length);
        return getAtom(arr->vector[index].atomIndex);
    }

    inline JSFunction *getFunction(size_t index);

    inline JSObject *getRegExp(size_t index);

    const js::Value &getConst(size_t index) {
        JSConstArray *arr = consts();
        JS_ASSERT(index < arr->length);
        return arr->vector[index];
    }

    /*
     * The isEmpty method tells whether this script has code that computes any
     * result (not return value, result AKA normal completion value) other than
     * JSVAL_VOID, or any other effects. It has a fast path for the case where
     * |this| is the emptyScript singleton, but it also checks this->length and
     * this->code, to handle debugger-generated mutable empty scripts.
     */
    inline bool isEmpty() const;

    /*
     * Accessor for the emptyScriptConst singleton, to consolidate const_cast.
     * See the private member declaration.
     */
    static JSScript *emptyScript() {
        return const_cast<JSScript *>(&emptyScriptConst);
    }

#ifdef JS_METHODJIT
    /*
     * Map the given PC to the corresponding native code address.
     */
    void *pcToNative(jsbytecode *pc) {
        JS_ASSERT(nmap);
        JS_ASSERT(nmap[pc - code]);
        return nmap[pc - code];
    }
#endif

  private:
    /*
     * Use const to put this in read-only memory if possible. We are stuck with
     * non-const JSScript * and jsbytecode * by legacy code (back in the 1990s,
     * const wasn't supported correctly on all target platforms). The debugger
     * does mutate bytecode, and script->u.object may be set after construction
     * in some cases, so making JSScript pointers const will be "hard".
     */
    static const JSScript emptyScriptConst;
};

#define SHARP_NSLOTS            2       /* [#array, #depth] slots if the script
                                           uses sharp variables */

static JS_INLINE uintN
StackDepth(JSScript *script)
{
    return script->nslots - script->nfixed;
}

/*
 * If pc_ does not point within script_'s bytecode, then it must point into an
 * imacro body, so we use cx->runtime common atoms instead of script_'s atoms.
 * This macro uses cx from its callers' environments in the pc-in-imacro case.
 */
#define JS_GET_SCRIPT_ATOM(script_, pc_, index, atom)                         \
    JS_BEGIN_MACRO                                                            \
        if ((pc_) < (script_)->code ||                                        \
            (script_)->code + (script_)->length <= (pc_)) {                   \
            JS_ASSERT((size_t)(index) < js_common_atom_count);                \
            (atom) = COMMON_ATOMS_START(&cx->runtime->atomState)[index];      \
        } else {                                                              \
            (atom) = script_->getAtom(index);                                 \
        }                                                                     \
    JS_END_MACRO

extern JS_FRIEND_DATA(js::Class) js_ScriptClass;

extern JSObject *
js_InitScriptClass(JSContext *cx, JSObject *obj);

/*
 * On first new context in rt, initialize script runtime state, specifically
 * the script filename table and its lock.
 */
extern JSBool
js_InitRuntimeScriptState(JSRuntime *rt);

/*
 * On JS_DestroyRuntime(rt), forcibly free script filename prefixes and any
 * script filename table entries that have not been GC'd.
 *
 * This allows script filename prefixes to outlive any context in rt.
 */
extern void
js_FreeRuntimeScriptState(JSRuntime *rt);

extern const char *
js_SaveScriptFilename(JSContext *cx, const char *filename);

extern const char *
js_SaveScriptFilenameRT(JSRuntime *rt, const char *filename, uint32 flags);

extern uint32
js_GetScriptFilenameFlags(const char *filename);

extern void
js_MarkScriptFilename(const char *filename);

extern void
js_MarkScriptFilenames(JSRuntime *rt);

extern void
js_SweepScriptFilenames(JSRuntime *rt);

/*
 * Two successively less primitive ways to make a new JSScript.  The first
 * does *not* call a non-null cx->runtime->newScriptHook -- only the second,
 * js_NewScriptFromCG, calls this optional debugger hook.
 *
 * The js_NewScript function can't know whether the script it creates belongs
 * to a function, or is top-level or eval code, but the debugger wants access
 * to the newly made script's function, if any -- so callers of js_NewScript
 * are responsible for notifying the debugger after successfully creating any
 * kind (function or other) of new JSScript.
 *
 * NB: js_NewScript always creates a new script; it never returns the empty
 * script singleton (JSScript::emptyScript()). Callers who know they can use
 * that read-only singleton are responsible for choosing it instead of calling
 * js_NewScript with length and nsrcnotes equal to 1 and other parameters save
 * cx all zero.
 */
extern JSScript *
js_NewScript(JSContext *cx, uint32 length, uint32 nsrcnotes, uint32 natoms,
             uint32 nobjects, uint32 nupvars, uint32 nregexps,
<<<<<<< HEAD
             uint32 ntrynotes, uint32 nglobals);
=======
             uint32 ntrynotes, uint32 nconsts);
>>>>>>> b1cccb77

extern JSScript *
js_NewScriptFromCG(JSContext *cx, JSCodeGenerator *cg);

/*
 * New-script-hook calling is factored from js_NewScriptFromCG so that it
 * and callers of js_XDRScript can share this code.  In the case of callers
 * of js_XDRScript, the hook should be invoked only after successful decode
 * of any owning function (the fun parameter) or script object (null fun).
 */
extern JS_FRIEND_API(void)
js_CallNewScriptHook(JSContext *cx, JSScript *script, JSFunction *fun);

extern JS_FRIEND_API(void)
js_CallDestroyScriptHook(JSContext *cx, JSScript *script);

extern void
js_DestroyScript(JSContext *cx, JSScript *script);

extern void
js_TraceScript(JSTracer *trc, JSScript *script);

/*
 * To perturb as little code as possible, we introduce a js_GetSrcNote lookup
 * cache without adding an explicit cx parameter.  Thus js_GetSrcNote becomes
 * a macro that uses cx from its calls' lexical environments.
 */
#define js_GetSrcNote(script,pc) js_GetSrcNoteCached(cx, script, pc)

extern jssrcnote *
js_GetSrcNoteCached(JSContext *cx, JSScript *script, jsbytecode *pc);

/*
 * NOTE: use js_FramePCToLineNumber(cx, fp) when you have an active fp, in
 * preference to js_PCToLineNumber (cx, fp->script  fp->regs->pc), because
 * fp->imacpc may be non-null, indicating an active imacro.
 */
extern uintN
js_FramePCToLineNumber(JSContext *cx, JSStackFrame *fp);

extern uintN
js_PCToLineNumber(JSContext *cx, JSScript *script, jsbytecode *pc);

extern jsbytecode *
js_LineNumberToPC(JSScript *script, uintN lineno);

extern JS_FRIEND_API(uintN)
js_GetScriptLineExtent(JSScript *script);

static JS_INLINE JSOp
js_GetOpcode(JSContext *cx, JSScript *script, jsbytecode *pc)
{
    JSOp op = (JSOp) *pc;
    if (op == JSOP_TRAP)
        op = JS_GetTrapOpcode(cx, script, pc);
    return op;
}

/*
 * If magic is non-null, js_XDRScript succeeds on magic number mismatch but
 * returns false in *magic; it reflects a match via a true *magic out param.
 * If magic is null, js_XDRScript returns false on bad magic number errors,
 * which it reports.
 *
 * NB: after a successful JSXDR_DECODE, and provided that *scriptp is not the
 * JSScript::emptyScript() immutable singleton, js_XDRScript callers must do
 * any required subsequent set-up of owning function or script object and then
 * call js_CallNewScriptHook.
 *
 * If the caller requires a mutable empty script (for debugging or u.object
 * ownership setting), pass true for needMutableScript. Otherwise pass false.
 * Call js_CallNewScriptHook only with a mutable script, i.e. never with the
 * JSScript::emptyScript() singleton.
 */
extern JSBool
js_XDRScript(JSXDRState *xdr, JSScript **scriptp, bool needMutableScript,
             JSBool *hasMagic);

JS_END_EXTERN_C

#endif /* jsscript_h___ */<|MERGE_RESOLUTION|>--- conflicted
+++ resolved
@@ -86,7 +86,11 @@
     uint32          length;     /* count of indexed upvar cookies */
 } JSUpvarArray;
 
-<<<<<<< HEAD
+typedef struct JSConstArray {
+    js::Value       *vector;    /* array of indexed constant values */
+    uint32          length;
+} JSConstArray;
+
 namespace js {
 
 struct GlobalSlotArray {
@@ -99,12 +103,6 @@
 };
 
 } /* namespace js */
-=======
-typedef struct JSConstArray {
-    js::Value       *vector;    /* array of indexed constant values */
-    uint32          length;
-} JSConstArray;
->>>>>>> b1cccb77
 
 #define CALLEE_UPVAR_SLOT               0xffff
 #define FREE_STATIC_LEVEL               0x3fff
@@ -146,11 +144,9 @@
                                        regexps or 0 if none. */
     uint8           trynotesOffset; /* offset to the array of try notes or
                                        0 if none */
-<<<<<<< HEAD
     uint8           globalsOffset;  /* offset to the array of global slots or
-=======
+                                       0 if none */
     uint8           constOffset;    /* offset to the array of constants or
->>>>>>> b1cccb77
                                        0 if none */
     bool            noScriptRval:1; /* no need for result value of last
                                        expression statement */
@@ -218,15 +214,14 @@
         return (JSTryNoteArray *) ((uint8 *) this + trynotesOffset);
     }
 
-<<<<<<< HEAD
     js::GlobalSlotArray *globals() {
         JS_ASSERT(globalsOffset != 0);
         return (js::GlobalSlotArray *) ((uint8 *)this + globalsOffset);
-=======
+    }
+
     JSConstArray *consts() {
         JS_ASSERT(constOffset != 0);
         return (JSConstArray *) ((uint8 *) this + constOffset);
->>>>>>> b1cccb77
     }
 
     JSAtom *getAtom(size_t index) {
@@ -385,11 +380,7 @@
 extern JSScript *
 js_NewScript(JSContext *cx, uint32 length, uint32 nsrcnotes, uint32 natoms,
              uint32 nobjects, uint32 nupvars, uint32 nregexps,
-<<<<<<< HEAD
-             uint32 ntrynotes, uint32 nglobals);
-=======
-             uint32 ntrynotes, uint32 nconsts);
->>>>>>> b1cccb77
+             uint32 ntrynotes, uint32 nconsts, uint32 nglobals);
 
 extern JSScript *
 js_NewScriptFromCG(JSContext *cx, JSCodeGenerator *cg);
