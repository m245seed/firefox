/* -*- Mode: C; tab-width: 8; indent-tabs-mode: nil; c-basic-offset: 4 -*-
 * vim: set ts=4 sw=4 et tw=79 ft=cpp:
 *
 * ***** BEGIN LICENSE BLOCK *****
 * Version: MPL 1.1/GPL 2.0/LGPL 2.1
 *
 * The contents of this file are subject to the Mozilla Public License Version
 * 1.1 (the "License"); you may not use this file except in compliance with
 * the License. You may obtain a copy of the License at
 * http://www.mozilla.org/MPL/
 *
 * Software distributed under the License is distributed on an "AS IS" basis,
 * WITHOUT WARRANTY OF ANY KIND, either express or implied. See the License
 * for the specific language governing rights and limitations under the
 * License.
 *
 * The Original Code is Mozilla Communicator client code, released
 * March 31, 1998.
 *
 * The Initial Developer of the Original Code is
 * Netscape Communications Corporation.
 * Portions created by the Initial Developer are Copyright (C) 1998
 * the Initial Developer. All Rights Reserved.
 *
 * Contributor(s):
 *
 * Alternatively, the contents of this file may be used under the terms of
 * either of the GNU General Public License Version 2 or later (the "GPL"),
 * or the GNU Lesser General Public License Version 2.1 or later (the "LGPL"),
 * in which case the provisions of the GPL or the LGPL are applicable instead
 * of those above. If you wish to allow use of your version of this file only
 * under the terms of either the GPL or the LGPL, and not to allow others to
 * use your version of this file under the terms of the MPL, indicate your
 * decision by deleting the provisions above and replace them with the notice
 * and other provisions required by the GPL or the LGPL. If you do not delete
 * the provisions above, a recipient may use your version of this file under
 * the terms of any one of the MPL, the GPL or the LGPL.
 *
 * ***** END LICENSE BLOCK ***** */

#ifndef jsscript_h___
#define jsscript_h___
/*
 * JS script descriptor.
 */
#include "jsatom.h"
#include "jsprvtd.h"
#include "jsdbgapi.h"

/*
 * Type of try note associated with each catch or finally block, and also with
 * for-in loops.
 */
typedef enum JSTryNoteKind {
    JSTRY_CATCH,
    JSTRY_FINALLY,
    JSTRY_ITER
} JSTryNoteKind;

namespace js {

/*
 * Indicates a location in the stack that an upvar value can be retrieved from
 * as a two tuple of (level, slot).
 *
 * Some existing client code uses the level value as a delta, or level "skip"
 * quantity. We could probably document that through use of more types at some
 * point in the future.
 *
 * Existing XDR code wants this to be backed by a 32b integer for serialization,
 * so we oblige.
 *
 * TODO: consider giving more bits to the slot value and takings ome from the level.
 */
class UpvarCookie 
{
    uint32 value;

    static const uint32 FREE_VALUE = 0xfffffffful;

  public:
    /*
     * All levels above-and-including FREE_LEVEL are reserved so that
     * FREE_VALUE can be used as a special value.
     */
    static const uint16 FREE_LEVEL = 0x3fff;
    static const uint16 MAX_LEVEL = FREE_LEVEL - 1;
    static const uint16 CALLEE_SLOT = 0xffff;
    static bool isLevelReserved(uint16 level) { return level >= FREE_LEVEL; }

    bool isFree() const { return value == FREE_VALUE; }
    uint32 asInteger() const { return value; }
    /* isFree check should be performed before using these accessors. */
    uint16 level() const { JS_ASSERT(!isFree()); return value >> 16; }
    uint16 slot() const { JS_ASSERT(!isFree()); return value; }

    void set(const UpvarCookie &other) { set(other.level(), other.slot()); }
    void set(uint16 newLevel, uint16 newSlot) { value = (uint32(newLevel) << 16) | newSlot; }
    void makeFree() { set(0xffff, 0xffff); JS_ASSERT(isFree()); }
    void fromInteger(uint32 u32) { value = u32; }
};
JS_STATIC_ASSERT(sizeof(UpvarCookie) == sizeof(uint32));

}

/*
 * Exception handling record.
 */
struct JSTryNote {
    uint8           kind;       /* one of JSTryNoteKind */
    uint8           padding;    /* explicit padding on uint16 boundary */
    uint16          stackDepth; /* stack depth upon exception handler entry */
    uint32          start;      /* start of the try statement or for-in loop
                                   relative to script->main */
    uint32          length;     /* length of the try statement or for-in loop */
};

typedef struct JSTryNoteArray {
    JSTryNote       *vector;    /* array of indexed try notes */
    uint32          length;     /* count of indexed try notes */
} JSTryNoteArray;

typedef struct JSObjectArray {
    JSObject        **vector;   /* array of indexed objects */
    uint32          length;     /* count of indexed objects */
} JSObjectArray;

typedef struct JSUpvarArray {
    js::UpvarCookie *vector;    /* array of indexed upvar cookies */
    uint32          length;     /* count of indexed upvar cookies */
} JSUpvarArray;

typedef struct JSConstArray {
    js::Value       *vector;    /* array of indexed constant values */
    uint32          length;
} JSConstArray;

<<<<<<< HEAD
namespace js {

struct GlobalSlotArray {
    struct Entry {
        uint32      atomIndex;  /* index into atom table */
        uint32      slot;       /* global obj slot number */
    };
    Entry           *vector;
    uint32          length;
};

} /* namespace js */

=======
>>>>>>> fd24a19c
#define JS_OBJECT_ARRAY_SIZE(length)                                          \
    (offsetof(JSObjectArray, vector) + sizeof(JSObject *) * (length))

#if defined DEBUG && defined JS_THREADSAFE
# define CHECK_SCRIPT_OWNER 1
#endif

#ifdef JS_METHODJIT
namespace JSC {
    class ExecutablePool;
}
namespace js {
namespace mjit {
namespace ic {
# if defined JS_POLYIC
    struct PICInfo;
# endif
# if defined JS_MONOIC
    struct MICInfo;
# endif
}
}
}
#endif

struct JSScript {
    jsbytecode      *code;      /* bytecodes and their immediate operands */
    uint32          length;     /* length of code vector */
    uint16          version;    /* JS version under which script was compiled */
    uint16          nfixed;     /* number of slots besides stack operands in
                                   slot array */
    uint8           objectsOffset;  /* offset to the array of nested function,
                                       block, scope, xml and one-time regexps
                                       objects or 0 if none */
    uint8           upvarsOffset;   /* offset of the array of display ("up")
                                       closure vars or 0 if none */
    uint8           regexpsOffset;  /* offset to the array of to-be-cloned
                                       regexps or 0 if none. */
    uint8           trynotesOffset; /* offset to the array of try notes or
                                       0 if none */
<<<<<<< HEAD
    uint8           globalsOffset;  /* offset to the array of global slots or
                                       0 if none */
=======
>>>>>>> fd24a19c
    uint8           constOffset;    /* offset to the array of constants or
                                       0 if none */
    bool            noScriptRval:1; /* no need for result value of last
                                       expression statement */
    bool            savedCallerFun:1; /* object 0 is caller function */
    bool            hasSharps:1;      /* script uses sharp variables */
    bool            strictModeCode:1; /* code is in strict mode */
    bool            compileAndGo:1;   /* script was compiled with TCF_COMPILE_N_GO */
    bool            usesEval:1;       /* script uses eval() */

    jsbytecode      *main;      /* main entry point, after predef'ing prolog */
    JSAtomMap       atomMap;    /* maps immediate index to literal struct */
    const char      *filename;  /* source filename or null */
    uint32          lineno;     /* base line number of script */
    uint16          nslots;     /* vars plus maximum stack depth */
    uint16          staticLevel;/* static level for display maintenance */
    JSPrincipals    *principals;/* principals for this script */
    union {
        JSObject    *object;    /* optional Script-class object wrapper */
        JSScript    *nextToGC;  /* next to GC in rt->scriptsToGC list */
    } u;
#ifdef CHECK_SCRIPT_OWNER
    JSThread        *owner;     /* for thread-safe life-cycle assertions */
#endif
#ifdef JS_METHODJIT
    // Note: the other pointers in this group may be non-NULL only if 
    // |execPool| is non-NULL.
    void            *ncode;     /* native code compiled by the method JIT */
    void            **nmap;     /* maps PCs to native code */
    JSC::ExecutablePool *execPool;  /* pool that contains |ncode|; script owns the pool */
# if defined JS_POLYIC
    js::mjit::ic::PICInfo *pics; /* PICs in this script */
# endif
# if defined JS_MONOIC
    js::mjit::ic::MICInfo *mics; /* MICs in this script. */
# endif
# ifdef DEBUG
    uint32          jitLength;  /* length of JIT'd code */

    inline bool isValidJitCode(void *jcode) {
        return (char*)jcode >= (char*)ncode &&
               (char*)jcode < (char*)ncode + jitLength;
    }
# endif

# if defined JS_POLYIC
    inline uint32 numPICs() {
        return pics ? *(uint32*)((uint8 *)pics - sizeof(uint32)) : 0;
    }
# endif
#endif
#if 0 /* def JS_TRACER */
    js::TraceTreeCache  *trees; /* trace tree info. */
    uint32          tmGen;      /* generation number from the TraceMonitor */
#endif
    uint32          tracePoints; /* number of trace points in the script */

    /* Script notes are allocated right after the code. */
    jssrcnote *notes() { return (jssrcnote *)(code + length); }

    JSObjectArray *objects() {
        JS_ASSERT(objectsOffset != 0);
        return (JSObjectArray *)((uint8 *) this + objectsOffset);
    }

    JSUpvarArray *upvars() {
        JS_ASSERT(upvarsOffset != 0);
        return (JSUpvarArray *) ((uint8 *) this + upvarsOffset);
    }

    JSObjectArray *regexps() {
        JS_ASSERT(regexpsOffset != 0);
        return (JSObjectArray *) ((uint8 *) this + regexpsOffset);
    }

    JSTryNoteArray *trynotes() {
        JS_ASSERT(trynotesOffset != 0);
        return (JSTryNoteArray *) ((uint8 *) this + trynotesOffset);
    }

<<<<<<< HEAD
    js::GlobalSlotArray *globals() {
        JS_ASSERT(globalsOffset != 0);
        return (js::GlobalSlotArray *) ((uint8 *)this + globalsOffset);
    }

=======
>>>>>>> fd24a19c
    JSConstArray *consts() {
        JS_ASSERT(constOffset != 0);
        return (JSConstArray *) ((uint8 *) this + constOffset);
    }

    JSAtom *getAtom(size_t index) {
        JS_ASSERT(index < atomMap.length);
        return atomMap.vector[index];
    }

    JSObject *getObject(size_t index) {
        JSObjectArray *arr = objects();
        JS_ASSERT(index < arr->length);
        return arr->vector[index];
    }

    uint32 getGlobalSlot(size_t index) {
        js::GlobalSlotArray *arr = globals();
        JS_ASSERT(index < arr->length);
        return arr->vector[index].slot;
    }

    JSAtom *getGlobalAtom(size_t index) {
        js::GlobalSlotArray *arr = globals();
        JS_ASSERT(index < arr->length);
        return getAtom(arr->vector[index].atomIndex);
    }

    inline JSFunction *getFunction(size_t index);

    inline JSObject *getRegExp(size_t index);

    const js::Value &getConst(size_t index) {
        JSConstArray *arr = consts();
        JS_ASSERT(index < arr->length);
        return arr->vector[index];
    }

    /*
     * The isEmpty method tells whether this script has code that computes any
     * result (not return value, result AKA normal completion value) other than
     * JSVAL_VOID, or any other effects. It has a fast path for the case where
     * |this| is the emptyScript singleton, but it also checks this->length and
     * this->code, to handle debugger-generated mutable empty scripts.
     */
    inline bool isEmpty() const;

    /*
     * Accessor for the emptyScriptConst singleton, to consolidate const_cast.
     * See the private member declaration.
     */
    static JSScript *emptyScript() {
        return const_cast<JSScript *>(&emptyScriptConst);
    }

#ifdef JS_METHODJIT
    /*
     * Map the given PC to the corresponding native code address.
     */
    void *pcToNative(jsbytecode *pc) {
        JS_ASSERT(nmap);
        JS_ASSERT(nmap[pc - code]);
        return nmap[pc - code];
    }
#endif

  private:
    /*
     * Use const to put this in read-only memory if possible. We are stuck with
     * non-const JSScript * and jsbytecode * by legacy code (back in the 1990s,
     * const wasn't supported correctly on all target platforms). The debugger
     * does mutate bytecode, and script->u.object may be set after construction
     * in some cases, so making JSScript pointers const will be "hard".
     */
    static const JSScript emptyScriptConst;
};

#define SHARP_NSLOTS            2       /* [#array, #depth] slots if the script
                                           uses sharp variables */

static JS_INLINE uintN
StackDepth(JSScript *script)
{
    return script->nslots - script->nfixed;
}

/*
 * If pc_ does not point within script_'s bytecode, then it must point into an
 * imacro body, so we use cx->runtime common atoms instead of script_'s atoms.
 * This macro uses cx from its callers' environments in the pc-in-imacro case.
 */
#define JS_GET_SCRIPT_ATOM(script_, pc_, index, atom)                         \
    JS_BEGIN_MACRO                                                            \
        if ((pc_) < (script_)->code ||                                        \
            (script_)->code + (script_)->length <= (pc_)) {                   \
            JS_ASSERT((size_t)(index) < js_common_atom_count);                \
            (atom) = COMMON_ATOMS_START(&cx->runtime->atomState)[index];      \
        } else {                                                              \
            (atom) = script_->getAtom(index);                                 \
        }                                                                     \
    JS_END_MACRO

extern JS_FRIEND_DATA(js::Class) js_ScriptClass;

extern JSObject *
js_InitScriptClass(JSContext *cx, JSObject *obj);

/*
 * On first new context in rt, initialize script runtime state, specifically
 * the script filename table and its lock.
 */
extern JSBool
js_InitRuntimeScriptState(JSRuntime *rt);

/*
 * On JS_DestroyRuntime(rt), forcibly free script filename prefixes and any
 * script filename table entries that have not been GC'd.
 *
 * This allows script filename prefixes to outlive any context in rt.
 */
extern void
js_FreeRuntimeScriptState(JSRuntime *rt);

extern const char *
js_SaveScriptFilename(JSContext *cx, const char *filename);

extern const char *
js_SaveScriptFilenameRT(JSRuntime *rt, const char *filename, uint32 flags);

extern uint32
js_GetScriptFilenameFlags(const char *filename);

extern void
js_MarkScriptFilename(const char *filename);

extern void
js_MarkScriptFilenames(JSRuntime *rt);

extern void
js_SweepScriptFilenames(JSRuntime *rt);

/*
 * Two successively less primitive ways to make a new JSScript.  The first
 * does *not* call a non-null cx->runtime->newScriptHook -- only the second,
 * js_NewScriptFromCG, calls this optional debugger hook.
 *
 * The js_NewScript function can't know whether the script it creates belongs
 * to a function, or is top-level or eval code, but the debugger wants access
 * to the newly made script's function, if any -- so callers of js_NewScript
 * are responsible for notifying the debugger after successfully creating any
 * kind (function or other) of new JSScript.
 *
 * NB: js_NewScript always creates a new script; it never returns the empty
 * script singleton (JSScript::emptyScript()). Callers who know they can use
 * that read-only singleton are responsible for choosing it instead of calling
 * js_NewScript with length and nsrcnotes equal to 1 and other parameters save
 * cx all zero.
 */
extern JSScript *
js_NewScript(JSContext *cx, uint32 length, uint32 nsrcnotes, uint32 natoms,
             uint32 nobjects, uint32 nupvars, uint32 nregexps,
<<<<<<< HEAD
             uint32 ntrynotes, uint32 nconsts, uint32 nglobals);
=======
             uint32 ntrynotes, uint32 nconsts);
>>>>>>> fd24a19c

extern JSScript *
js_NewScriptFromCG(JSContext *cx, JSCodeGenerator *cg);

/*
 * New-script-hook calling is factored from js_NewScriptFromCG so that it
 * and callers of js_XDRScript can share this code.  In the case of callers
 * of js_XDRScript, the hook should be invoked only after successful decode
 * of any owning function (the fun parameter) or script object (null fun).
 */
extern JS_FRIEND_API(void)
js_CallNewScriptHook(JSContext *cx, JSScript *script, JSFunction *fun);

extern JS_FRIEND_API(void)
js_CallDestroyScriptHook(JSContext *cx, JSScript *script);

extern void
js_DestroyScript(JSContext *cx, JSScript *script);

extern void
js_TraceScript(JSTracer *trc, JSScript *script);

/*
 * To perturb as little code as possible, we introduce a js_GetSrcNote lookup
 * cache without adding an explicit cx parameter.  Thus js_GetSrcNote becomes
 * a macro that uses cx from its calls' lexical environments.
 */
#define js_GetSrcNote(script,pc) js_GetSrcNoteCached(cx, script, pc)

extern jssrcnote *
js_GetSrcNoteCached(JSContext *cx, JSScript *script, jsbytecode *pc);

/*
 * NOTE: use js_FramePCToLineNumber(cx, fp) when you have an active fp, in
 * preference to js_PCToLineNumber (cx, fp->script  fp->regs->pc), because
 * fp->imacpc may be non-null, indicating an active imacro.
 */
extern uintN
js_FramePCToLineNumber(JSContext *cx, JSStackFrame *fp);

extern uintN
js_PCToLineNumber(JSContext *cx, JSScript *script, jsbytecode *pc);

extern jsbytecode *
js_LineNumberToPC(JSScript *script, uintN lineno);

extern JS_FRIEND_API(uintN)
js_GetScriptLineExtent(JSScript *script);

static JS_INLINE JSOp
js_GetOpcode(JSContext *cx, JSScript *script, jsbytecode *pc)
{
    JSOp op = (JSOp) *pc;
    if (op == JSOP_TRAP)
        op = JS_GetTrapOpcode(cx, script, pc);
    return op;
}

/*
 * If magic is non-null, js_XDRScript succeeds on magic number mismatch but
 * returns false in *magic; it reflects a match via a true *magic out param.
 * If magic is null, js_XDRScript returns false on bad magic number errors,
 * which it reports.
 *
 * NB: after a successful JSXDR_DECODE, and provided that *scriptp is not the
 * JSScript::emptyScript() immutable singleton, js_XDRScript callers must do
 * any required subsequent set-up of owning function or script object and then
 * call js_CallNewScriptHook.
 *
 * If the caller requires a mutable empty script (for debugging or u.object
 * ownership setting), pass true for needMutableScript. Otherwise pass false.
 * Call js_CallNewScriptHook only with a mutable script, i.e. never with the
 * JSScript::emptyScript() singleton.
 */
extern JSBool
js_XDRScript(JSXDRState *xdr, JSScript **scriptp, bool needMutableScript,
             JSBool *hasMagic);

#endif /* jsscript_h___ */<|MERGE_RESOLUTION|>--- conflicted
+++ resolved
@@ -92,7 +92,7 @@
     uint32 asInteger() const { return value; }
     /* isFree check should be performed before using these accessors. */
     uint16 level() const { JS_ASSERT(!isFree()); return value >> 16; }
-    uint16 slot() const { JS_ASSERT(!isFree()); return value; }
+    uint16 slot() const { JS_ASSERT(!isFree()); return uint16(value); }
 
     void set(const UpvarCookie &other) { set(other.level(), other.slot()); }
     void set(uint16 newLevel, uint16 newSlot) { value = (uint32(newLevel) << 16) | newSlot; }
@@ -135,7 +135,6 @@
     uint32          length;
 } JSConstArray;
 
-<<<<<<< HEAD
 namespace js {
 
 struct GlobalSlotArray {
@@ -149,8 +148,6 @@
 
 } /* namespace js */
 
-=======
->>>>>>> fd24a19c
 #define JS_OBJECT_ARRAY_SIZE(length)                                          \
     (offsetof(JSObjectArray, vector) + sizeof(JSObject *) * (length))
 
@@ -191,11 +188,8 @@
                                        regexps or 0 if none. */
     uint8           trynotesOffset; /* offset to the array of try notes or
                                        0 if none */
-<<<<<<< HEAD
     uint8           globalsOffset;  /* offset to the array of global slots or
                                        0 if none */
-=======
->>>>>>> fd24a19c
     uint8           constOffset;    /* offset to the array of constants or
                                        0 if none */
     bool            noScriptRval:1; /* no need for result value of last
@@ -276,14 +270,11 @@
         return (JSTryNoteArray *) ((uint8 *) this + trynotesOffset);
     }
 
-<<<<<<< HEAD
     js::GlobalSlotArray *globals() {
         JS_ASSERT(globalsOffset != 0);
         return (js::GlobalSlotArray *) ((uint8 *)this + globalsOffset);
     }
 
-=======
->>>>>>> fd24a19c
     JSConstArray *consts() {
         JS_ASSERT(constOffset != 0);
         return (JSConstArray *) ((uint8 *) this + constOffset);
@@ -445,11 +436,7 @@
 extern JSScript *
 js_NewScript(JSContext *cx, uint32 length, uint32 nsrcnotes, uint32 natoms,
              uint32 nobjects, uint32 nupvars, uint32 nregexps,
-<<<<<<< HEAD
              uint32 ntrynotes, uint32 nconsts, uint32 nglobals);
-=======
-             uint32 ntrynotes, uint32 nconsts);
->>>>>>> fd24a19c
 
 extern JSScript *
 js_NewScriptFromCG(JSContext *cx, JSCodeGenerator *cg);
