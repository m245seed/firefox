/* -*- Mode: C++; tab-width: 4; indent-tabs-mode: nil; c-basic-offset: 4 -*-
 * vim: set ts=4 sw=4 et tw=99:
 *
 * ***** BEGIN LICENSE BLOCK *****
 * Version: MPL 1.1/GPL 2.0/LGPL 2.1
 *
 * The contents of this file are subject to the Mozilla Public License Version
 * 1.1 (the "License"); you may not use this file except in compliance with
 * the License. You may obtain a copy of the License at
 * http://www.mozilla.org/MPL/
 *
 * Software distributed under the License is distributed on an "AS IS" basis,
 * WITHOUT WARRANTY OF ANY KIND, either express or implied. See the License
 * for the specific language governing rights and limitations under the
 * License.
 *
 * The Original Code is Mozilla SpiderMonkey JavaScript 1.9 code, released
 * May 28, 2008.
 *
 * The Initial Developer of the Original Code is
 *   Brendan Eich <brendan@mozilla.org>
 *
 * Contributor(s):
 *   David Anderson <danderson@mozilla.com>
 *   David Mandelin <dmandelin@mozilla.com>
 *
 * Alternatively, the contents of this file may be used under the terms of
 * either of the GNU General Public License Version 2 or later (the "GPL"),
 * or the GNU Lesser General Public License Version 2.1 or later (the "LGPL"),
 * in which case the provisions of the GPL or the LGPL are applicable instead
 * of those above. If you wish to allow use of your version of this file only
 * under the terms of either the GPL or the LGPL, and not to allow others to
 * use your version of this file under the terms of the MPL, indicate your
 * decision by deleting the provisions above and replace them with the notice
 * and other provisions required by the GPL or the LGPL. If you do not delete
 * the provisions above, a recipient may use your version of this file under
 * the terms of any one of the MPL, the GPL or the LGPL.
 *
 * ***** END LICENSE BLOCK ***** */
#include "jsscope.h"
#include "jsnum.h"
#include "MonoIC.h"
#include "StubCalls.h"
#include "StubCalls-inl.h"
#include "assembler/assembler/LinkBuffer.h"
#include "assembler/assembler/MacroAssembler.h"
#include "assembler/assembler/CodeLocation.h"
#include "methodjit/CodeGenIncludes.h"
#include "methodjit/Compiler.h"
#include "methodjit/ICRepatcher.h"
#include "methodjit/PolyIC.h"
#include "InlineFrameAssembler.h"
#include "jsobj.h"

#include "builtin/RegExp.h"

#include "jsinterpinlines.h"
#include "jsobjinlines.h"
#include "jsscopeinlines.h"
#include "jsscriptinlines.h"

using namespace js;
using namespace js::mjit;
using namespace js::mjit::ic;

typedef JSC::MacroAssembler::RegisterID RegisterID;
typedef JSC::MacroAssembler::Address Address;
typedef JSC::MacroAssembler::Jump Jump;
typedef JSC::MacroAssembler::Imm32 Imm32;
typedef JSC::MacroAssembler::ImmPtr ImmPtr;
typedef JSC::MacroAssembler::Call Call;
typedef JSC::MacroAssembler::Label Label;
typedef JSC::MacroAssembler::DataLabel32 DataLabel32;
typedef JSC::MacroAssembler::DataLabelPtr DataLabelPtr;

#if defined JS_MONOIC

static void
PatchGetFallback(VMFrame &f, ic::GetGlobalNameIC *ic)
{
    Repatcher repatch(f.chunk());
    JSC::FunctionPtr fptr(JS_FUNC_TO_DATA_PTR(void *, stubs::Name));
    repatch.relink(ic->slowPathCall, fptr);
}

void JS_FASTCALL
ic::GetGlobalName(VMFrame &f, ic::GetGlobalNameIC *ic)
{
    JSObject &obj = f.fp()->scopeChain().global();
    PropertyName *name = f.script()->getName(GET_UINT32_INDEX(f.pc()));

    RecompilationMonitor monitor(f.cx);

    const Shape *shape = obj.nativeLookup(f.cx, js_CheckForStringIndex(ATOM_TO_JSID(name)));

    if (monitor.recompiled()) {
        stubs::Name(f);
        return;
    }

    if (!shape ||
        !shape->hasDefaultGetterOrIsMethod() ||
        !shape->hasSlot())
    {
        if (shape)
            PatchGetFallback(f, ic);
        stubs::Name(f);
        return;
    }
    uint32_t slot = shape->slot();

    /* Patch shape guard. */
    Repatcher repatcher(f.chunk());
    repatcher.repatch(ic->fastPathStart.dataLabelPtrAtOffset(ic->shapeOffset), obj.lastProperty());

    /* Patch loads. */
    uint32_t index = obj.dynamicSlotIndex(slot);
    JSC::CodeLocationLabel label = ic->fastPathStart.labelAtOffset(ic->loadStoreOffset);
    repatcher.patchAddressOffsetForValueLoad(label, index * sizeof(Value));

    /* Do load anyway... this time. */
    stubs::Name(f);
}

template <JSBool strict>
static void JS_FASTCALL
DisabledSetGlobal(VMFrame &f, ic::SetGlobalNameIC *ic)
{
    stubs::SetGlobalName<strict>(f, f.script()->getName(GET_UINT32_INDEX(f.pc())));
}

template void JS_FASTCALL DisabledSetGlobal<true>(VMFrame &f, ic::SetGlobalNameIC *ic);
template void JS_FASTCALL DisabledSetGlobal<false>(VMFrame &f, ic::SetGlobalNameIC *ic);

static void
PatchSetFallback(VMFrame &f, ic::SetGlobalNameIC *ic)
{
    JSScript *script = f.script();
    Repatcher repatch(f.chunk());
    VoidStubSetGlobal stub = STRICT_VARIANT(DisabledSetGlobal);
    JSC::FunctionPtr fptr(JS_FUNC_TO_DATA_PTR(void *, stub));
    repatch.relink(ic->slowPathCall, fptr);
}

void
SetGlobalNameIC::patchExtraShapeGuard(Repatcher &repatcher, const Shape *shape)
{
    JS_ASSERT(hasExtraStub);

    JSC::CodeLocationLabel label(JSC::MacroAssemblerCodePtr(extraStub.start()));
    repatcher.repatch(label.dataLabelPtrAtOffset(extraShapeGuard), shape);
}

void
SetGlobalNameIC::patchInlineShapeGuard(Repatcher &repatcher, const Shape *shape)
{
    JSC::CodeLocationDataLabelPtr label = fastPathStart.dataLabelPtrAtOffset(shapeOffset);
    repatcher.repatch(label, shape);
}

static LookupStatus
UpdateSetGlobalName(VMFrame &f, ic::SetGlobalNameIC *ic, JSObject *obj, const Shape *shape)
{
    /* Give globals a chance to appear. */
    if (!shape)
        return Lookup_Uncacheable;

    if (shape->isMethod() ||
        !shape->hasDefaultSetter() ||
        !shape->writable() ||
        !shape->hasSlot() ||
        obj->watched())
    {
        /* Disable the IC for weird shape attributes and watchpoints. */
        PatchSetFallback(f, ic);
        return Lookup_Uncacheable;
    }

    /* Object is not branded, so we can use the inline path. */
    Repatcher repatcher(f.chunk());
    ic->patchInlineShapeGuard(repatcher, obj->lastProperty());

    uint32_t index = obj->dynamicSlotIndex(shape->slot());
    JSC::CodeLocationLabel label = ic->fastPathStart.labelAtOffset(ic->loadStoreOffset);
    repatcher.patchAddressOffsetForValueStore(label, index * sizeof(Value),
                                              ic->vr.isTypeKnown());

    return Lookup_Cacheable;
}

void JS_FASTCALL
ic::SetGlobalName(VMFrame &f, ic::SetGlobalNameIC *ic)
{
    JSObject &obj = f.fp()->scopeChain().global();
    JSScript *script = f.script();
    PropertyName *name = script->getName(GET_UINT32_INDEX(f.pc()));

    RecompilationMonitor monitor(f.cx);

    const Shape *shape = obj.nativeLookup(f.cx, ATOM_TO_JSID(name));

    if (!monitor.recompiled()) {
        LookupStatus status = UpdateSetGlobalName(f, ic, &obj, shape);
        if (status == Lookup_Error)
            THROW();
    }

    STRICT_VARIANT(stubs::SetGlobalName)(f, name);
}

class EqualityICLinker : public LinkerHelper
{
    VMFrame &f;

  public:
    EqualityICLinker(Assembler &masm, VMFrame &f)
        : LinkerHelper(masm, JSC::METHOD_CODE), f(f)
    { }

    bool init(JSContext *cx) {
        JSC::ExecutablePool *pool = LinkerHelper::init(cx);
        if (!pool)
            return false;
        JS_ASSERT(!f.regs.inlined());
        if (!f.chunk()->execPools.append(pool)) {
            pool->release();
            js_ReportOutOfMemory(cx);
            return false;
        }
        return true;
    }
};

/* Rough over-estimate of how much memory we need to unprotect. */
static const uint32_t INLINE_PATH_LENGTH = 64;

class EqualityCompiler : public BaseCompiler
{
    VMFrame &f;
    EqualityICInfo &ic;

    Vector<Jump, 4, SystemAllocPolicy> jumpList;
    Jump trueJump;
    Jump falseJump;
    
  public:
    EqualityCompiler(VMFrame &f, EqualityICInfo &ic)
        : BaseCompiler(f.cx), f(f), ic(ic), jumpList(SystemAllocPolicy())
    {
    }

    void linkToStub(Jump j)
    {
        jumpList.append(j);
    }

    void linkTrue(Jump j)
    {
        trueJump = j;
    }

    void linkFalse(Jump j)
    {
        falseJump = j;
    }
    
    void generateStringPath(Assembler &masm)
    {
        const ValueRemat &lvr = ic.lvr;
        const ValueRemat &rvr = ic.rvr;

        JS_ASSERT_IF(lvr.isConstant(), lvr.isType(JSVAL_TYPE_STRING));
        JS_ASSERT_IF(rvr.isConstant(), rvr.isType(JSVAL_TYPE_STRING));

        if (!lvr.isType(JSVAL_TYPE_STRING)) {
            Jump lhsFail = masm.testString(Assembler::NotEqual, lvr.typeReg());
            linkToStub(lhsFail);
        }
        
        if (!rvr.isType(JSVAL_TYPE_STRING)) {
            Jump rhsFail = masm.testString(Assembler::NotEqual, rvr.typeReg());
            linkToStub(rhsFail);
        }

        RegisterID tmp = ic.tempReg;
        
        /* JSString::isAtom === (lengthAndFlags & ATOM_MASK == 0) */
        JS_STATIC_ASSERT(JSString::ATOM_FLAGS == 0);
        Imm32 atomMask(JSString::ATOM_MASK);
        
        masm.load32(Address(lvr.dataReg(), JSString::offsetOfLengthAndFlags()), tmp);
        Jump lhsNotAtomized = masm.branchTest32(Assembler::NonZero, tmp, atomMask);
        linkToStub(lhsNotAtomized);

        if (!rvr.isConstant()) {
            masm.load32(Address(rvr.dataReg(), JSString::offsetOfLengthAndFlags()), tmp);
            Jump rhsNotAtomized = masm.branchTest32(Assembler::NonZero, tmp, atomMask);
            linkToStub(rhsNotAtomized);
        }

        if (rvr.isConstant()) {
            JSString *str = rvr.value().toString();
            JS_ASSERT(str->isAtom());
            Jump test = masm.branchPtr(ic.cond, lvr.dataReg(), ImmPtr(str));
            linkTrue(test);
        } else {
            Jump test = masm.branchPtr(ic.cond, lvr.dataReg(), rvr.dataReg());
            linkTrue(test);
        }

        Jump fallthrough = masm.jump();
        linkFalse(fallthrough);
    }

    void generateObjectPath(Assembler &masm)
    {
        ValueRemat &lvr = ic.lvr;
        ValueRemat &rvr = ic.rvr;
        
        if (!lvr.isConstant() && !lvr.isType(JSVAL_TYPE_OBJECT)) {
            Jump lhsFail = masm.testObject(Assembler::NotEqual, lvr.typeReg());
            linkToStub(lhsFail);
        }
        
        if (!rvr.isConstant() && !rvr.isType(JSVAL_TYPE_OBJECT)) {
            Jump rhsFail = masm.testObject(Assembler::NotEqual, rvr.typeReg());
            linkToStub(rhsFail);
        }

        masm.loadObjClass(lvr.dataReg(), ic.tempReg);
        Jump lhsHasEq = masm.branchPtr(Assembler::NotEqual,
                                       Address(ic.tempReg, offsetof(Class, ext.equality)),
                                       ImmPtr(NULL));
        linkToStub(lhsHasEq);

        if (rvr.isConstant()) {
            JSObject *obj = &rvr.value().toObject();
            Jump test = masm.branchPtr(ic.cond, lvr.dataReg(), ImmPtr(obj));
            linkTrue(test);
        } else {
            Jump test = masm.branchPtr(ic.cond, lvr.dataReg(), rvr.dataReg());
            linkTrue(test);
        }

        Jump fallthrough = masm.jump();
        linkFalse(fallthrough);
    }

    bool linkForIC(Assembler &masm)
    {
        EqualityICLinker buffer(masm, f);
        if (!buffer.init(cx))
            return false;

        Repatcher repatcher(f.chunk());

        /* Overwrite the call to the IC with a call to the stub. */
        JSC::FunctionPtr fptr(JS_FUNC_TO_DATA_PTR(void *, ic.stub));
        repatcher.relink(ic.stubCall, fptr);

        // Silently fail, the IC is disabled now.
        if (!buffer.verifyRange(f.chunk()))
            return true;

        /* Set the targets of all type test failures to go to the stub. */
        for (size_t i = 0; i < jumpList.length(); i++)
            buffer.link(jumpList[i], ic.stubEntry);
        jumpList.clear();

        /* Set the targets for the the success and failure of the actual equality test. */
        buffer.link(trueJump, ic.target);
        buffer.link(falseJump, ic.fallThrough);

        CodeLocationLabel cs = buffer.finalize(f);

        /* Jump to the newly generated code instead of to the IC. */
        repatcher.relink(ic.jumpToStub, cs);

        return true;
    }

    bool update()
    {
        if (!ic.generated) {
            Assembler masm;
            Value rval = f.regs.sp[-1];
            Value lval = f.regs.sp[-2];
            
            if (rval.isObject() && lval.isObject()) {
                generateObjectPath(masm);
                ic.generated = true;
            } else if (rval.isString() && lval.isString()) {
                generateStringPath(masm);
                ic.generated = true;
            } else {
                return true;
            }

            return linkForIC(masm);
        }

        return true;
    }
};

JSBool JS_FASTCALL
ic::Equality(VMFrame &f, ic::EqualityICInfo *ic)
{
    EqualityCompiler cc(f, *ic);
    if (!cc.update())
        THROWV(JS_FALSE);

    return ic->stub(f);
}

static void * JS_FASTCALL
SlowCallFromIC(VMFrame &f, ic::CallICInfo *ic)
{
    stubs::SlowCall(f, ic->frameSize.getArgc(f));
    return NULL;
}

static void * JS_FASTCALL
SlowNewFromIC(VMFrame &f, ic::CallICInfo *ic)
{
    stubs::SlowNew(f, ic->frameSize.staticArgc());
    return NULL;
}

bool
NativeStubLinker::init(JSContext *cx)
{
    JSC::ExecutablePool *pool = LinkerHelper::init(cx);
    if (!pool)
        return false;

    NativeCallStub stub;
    stub.pc = pc;
    stub.pool = pool;
    stub.jump = locationOf(done);
    if (!chunk->nativeCallStubs.append(stub)) {
        pool->release();
        return false;
    }

    return true;
}

/*
 * Generate epilogue code to run after a stub ABI call to a native or getter.
 * This checks for an exception, and either type checks the result against the
 * observed types for the opcode or loads the result into a register pair
 * (it will go through a type barrier afterwards).
 */
bool
mjit::NativeStubEpilogue(VMFrame &f, Assembler &masm, NativeStubLinker::FinalJump *result,
                         int32_t initialFrameDepth, int32_t vpOffset,
                         MaybeRegisterID typeReg, MaybeRegisterID dataReg)
{
    /* Reload fp, which may have been clobbered by restoreStackBase(). */
    masm.loadPtr(FrameAddress(VMFrame::offsetOfFp), JSFrameReg);

    Jump hasException = masm.branchTest32(Assembler::Zero, Registers::ReturnReg,
                                          Registers::ReturnReg);

    Address resultAddress(JSFrameReg, vpOffset);

    Vector<Jump> mismatches(f.cx);
    if (f.cx->typeInferenceEnabled() && !typeReg.isSet()) {
        /*
         * Test the result of this native against the known result type set for
         * the call. We don't assume knowledge about the types that natives can
         * return, except when generating specialized paths in FastBuiltins.
         */
        types::TypeSet *types = f.script()->analysis()->bytecodeTypes(f.pc());
        if (!masm.generateTypeCheck(f.cx, resultAddress, types, &mismatches))
            THROWV(false);
    }

    /*
     * Can no longer trigger recompilation in this stub, clear the stub rejoin
     * on the VMFrame.
     */
    masm.storePtr(ImmPtr(NULL), FrameAddress(offsetof(VMFrame, stubRejoin)));

    if (typeReg.isSet())
        masm.loadValueAsComponents(resultAddress, typeReg.reg(), dataReg.reg());

    /*
     * The final jump is a indirect on x64, so that we'll always be able
     * to repatch it to the interpoline later.
     */
    Label finished = masm.label();
#ifdef JS_CPU_X64
    JSC::MacroAssembler::DataLabelPtr done = masm.moveWithPatch(ImmPtr(NULL), Registers::ValueReg);
    masm.jump(Registers::ValueReg);
#else
    Jump done = masm.jump();
#endif

    /* Generate a call for type check failures on the native result. */
    if (!mismatches.empty()) {
        for (unsigned i = 0; i < mismatches.length(); i++)
            mismatches[i].linkTo(masm.label(), &masm);
        masm.addPtr(Imm32(vpOffset), JSFrameReg, Registers::ArgReg1);
        masm.fallibleVMCall(true, JS_FUNC_TO_DATA_PTR(void *, stubs::TypeBarrierReturn),
                            f.regs.pc, NULL, initialFrameDepth);
        masm.storePtr(ImmPtr(NULL), FrameAddress(offsetof(VMFrame, stubRejoin)));
        masm.jump().linkTo(finished, &masm);
    }

    /* Move JaegerThrowpoline into register for very far jump on x64. */
    hasException.linkTo(masm.label(), &masm);
    masm.storePtr(ImmPtr(NULL), FrameAddress(offsetof(VMFrame, stubRejoin)));
    masm.throwInJIT();

    *result = done;
    return true;
}

/*
 * Calls have an inline path and an out-of-line path. The inline path is used
 * in the fastest case: the method has JIT'd code, and |argc == nargs|.
 * 
 * The inline path and OOL path are separated by a guard on the identity of
 * the callee object. This guard starts as NULL and always fails on the first
 * hit. On the OOL path, the callee is verified to be both a function and a
 * scripted function. If these conditions hold, |ic::Call| is invoked.
 *
 * |ic::Call| first ensures that the callee has JIT code. If it doesn't, the
 * call to |ic::Call| is patched to a slow path. If it does have JIT'd code,
 * the following cases can occur:
 *
 *   1) args != nargs: The call to |ic::Call| is patched with a dynamically
 *      generated stub. This stub inlines a path that looks like:
 *      ----
 *      push frame
 *      if (callee is not compiled) {
 *          Compile(callee);
 *      }
 *      call callee->arityLabel
 *
 *      The arity label is a special entry point for correcting frames for
 *      arity mismatches.
 *
 *   2) args == nargs, and the inline call site was not patched yet.
 *      The guard dividing the two paths is patched to guard on the given
 *      function object identity, and the proceeding call is patched to
 *      directly call the JIT code.
 *
 *   3) args == nargs, and the inline call site was patched already.
 *      A small stub is created which extends the original guard to also
 *      guard on the JSFunction lying underneath the function object.
 *
 * If the OOL path does not have a scripted function, but does have a
 * scripted native, then a small stub is generated which inlines the native
 * invocation.
 */
class CallCompiler : public BaseCompiler
{
    VMFrame &f;
    CallICInfo &ic;
    bool callingNew;

  public:
    CallCompiler(VMFrame &f, CallICInfo &ic, bool callingNew)
      : BaseCompiler(f.cx), f(f), ic(ic), callingNew(callingNew)
    {
    }

    JSC::ExecutablePool *poolForSize(LinkerHelper &linker, CallICInfo::PoolIndex index)
    {
        JSC::ExecutablePool *ep = linker.init(f.cx);
        if (!ep)
            return NULL;
        JS_ASSERT(!ic.pools[index]);
        ic.pools[index] = ep;
        return ep;
    }

    void disable()
    {
        JSC::CodeLocationCall oolCall = ic.slowPathStart.callAtOffset(ic.oolCallOffset);
        Repatcher repatch(f.chunk());
        JSC::FunctionPtr fptr = callingNew
                                ? JSC::FunctionPtr(JS_FUNC_TO_DATA_PTR(void *, SlowNewFromIC))
                                : JSC::FunctionPtr(JS_FUNC_TO_DATA_PTR(void *, SlowCallFromIC));
        repatch.relink(oolCall, fptr);
    }

    bool generateFullCallStub(JSScript *script, uint32_t flags)
    {
        /*
         * Create a stub that works with arity mismatches. Like the fast-path,
         * this allocates a frame on the caller side, but also performs extra
         * checks for compilability. Perhaps this should be a separate, shared
         * trampoline, but for now we generate it dynamically.
         */
        Assembler masm;
        InlineFrameAssembler inlFrame(masm, ic, flags);
        RegisterID t0 = inlFrame.tempRegs.takeAnyReg().reg();

        /* Generate the inline frame creation. */
        void *ncode = ic.funGuard.labelAtOffset(ic.joinPointOffset).executableAddress();
        inlFrame.assemble(ncode, f.pc());

        /* funObjReg is still valid. Check if a compilation is needed. */
        Address scriptAddr(ic.funObjReg, JSFunction::offsetOfNativeOrScript());
        masm.loadPtr(scriptAddr, t0);

        /*
         * Test if script->nmap is NULL - same as checking ncode, but faster
         * here since ncode has two failure modes and we need to load out of
         * nmap anyway.
         */
        size_t offset = callingNew
                        ? offsetof(JSScript, jitArityCheckCtor)
                        : offsetof(JSScript, jitArityCheckNormal);
        masm.loadPtr(Address(t0, offset), t0);
        Jump hasCode = masm.branchPtr(Assembler::Above, t0, ImmPtr(JS_UNJITTABLE_SCRIPT));

        /*
         * Write the rejoin state to indicate this is a compilation call made
         * from an IC (the recompiler cannot detect calls made from ICs
         * automatically).
         */
        masm.storePtr(ImmPtr((void *) ic.frameSize.rejoinState(f.pc(), false)),
                      FrameAddress(offsetof(VMFrame, stubRejoin)));

        masm.bumpStubCounter(f.script(), f.pc(), Registers::tempCallReg());

        /* Try and compile. On success we get back the nmap pointer. */
        void *compilePtr = JS_FUNC_TO_DATA_PTR(void *, stubs::CompileFunction);
        DataLabelPtr inlined;
        if (ic.frameSize.isStatic()) {
            masm.move(Imm32(ic.frameSize.staticArgc()), Registers::ArgReg1);
            masm.fallibleVMCall(cx->typeInferenceEnabled(),
                                compilePtr, f.regs.pc, &inlined, ic.frameSize.staticLocalSlots());
        } else {
            masm.load32(FrameAddress(VMFrame::offsetOfDynamicArgc()), Registers::ArgReg1);
            masm.fallibleVMCall(cx->typeInferenceEnabled(),
                                compilePtr, f.regs.pc, &inlined, -1);
        }

        Jump notCompiled = masm.branchTestPtr(Assembler::Zero, Registers::ReturnReg,
                                              Registers::ReturnReg);
        masm.loadPtr(FrameAddress(VMFrame::offsetOfRegsSp()), JSFrameReg);

        /* Compute the value of ncode to use at this call site. */
        ncode = (uint8_t *) f.chunk()->code.m_code.executableAddress() + ic.call->codeOffset;
        masm.storePtr(ImmPtr(ncode), Address(JSFrameReg, StackFrame::offsetOfNcode()));

        masm.jump(Registers::ReturnReg);

        hasCode.linkTo(masm.label(), &masm);

        /* Get nmap[ARITY], set argc, call. */
        if (ic.frameSize.isStatic())
            masm.move(Imm32(ic.frameSize.staticArgc()), JSParamReg_Argc);
        else
            masm.load32(FrameAddress(VMFrame::offsetOfDynamicArgc()), JSParamReg_Argc);
        masm.jump(t0);

        LinkerHelper linker(masm, JSC::METHOD_CODE);
        JSC::ExecutablePool *ep = poolForSize(linker, CallICInfo::Pool_ScriptStub);
        if (!ep)
            return false;

        if (!linker.verifyRange(f.chunk())) {
            disable();
            return true;
        }

        linker.link(notCompiled, ic.slowPathStart.labelAtOffset(ic.slowJoinOffset));
        JSC::CodeLocationLabel cs = linker.finalize(f);

        JaegerSpew(JSpew_PICs, "generated CALL stub %p (%lu bytes)\n", cs.executableAddress(),
                   (unsigned long) masm.size());

        if (f.regs.inlined()) {
            JSC::LinkBuffer code((uint8_t *) cs.executableAddress(), masm.size(), JSC::METHOD_CODE);
            code.patch(inlined, f.regs.inlined());
        }

        Repatcher repatch(f.chunk());
        JSC::CodeLocationJump oolJump = ic.slowPathStart.jumpAtOffset(ic.oolJumpOffset);
        repatch.relink(oolJump, cs);

        return true;
    }

    bool patchInlinePath(JSScript *script, JSObject *obj)
    {
        JS_ASSERT(ic.frameSize.isStatic());
        JITScript *jit = script->getJIT(callingNew);

        /* Very fast path. */
        Repatcher repatch(f.chunk());

        /*
         * Use the arguments check entry if this is a monitored call, we might
         * not have accounted for all possible argument types.
         */
        void *entry = ic.typeMonitored ? jit->argsCheckEntry : jit->fastEntry;

        if (!repatch.canRelink(ic.funGuard.jumpAtOffset(ic.hotJumpOffset),
                               JSC::CodeLocationLabel(entry))) {
            return false;
        }

        ic.fastGuardedObject = obj;
        JS_APPEND_LINK(&ic.links, &jit->callers);

        repatch.repatch(ic.funGuard, obj);
        repatch.relink(ic.funGuard.jumpAtOffset(ic.hotJumpOffset),
                       JSC::CodeLocationLabel(entry));

        JaegerSpew(JSpew_PICs, "patched CALL path %p (obj: %p)\n",
                   ic.funGuard.executableAddress(),
                   static_cast<void*>(ic.fastGuardedObject));

        return true;
    }

    bool generateStubForClosures(JSObject *obj)
    {
        JS_ASSERT(ic.frameSize.isStatic());

        /* Slightly less fast path - guard on fun->script() instead. */
        Assembler masm;

        Registers tempRegs(Registers::AvailRegs);
        tempRegs.takeReg(ic.funObjReg);

        RegisterID t0 = tempRegs.takeAnyReg().reg();

        /* Guard that it's actually a function object. */
        Jump claspGuard = masm.testObjClass(Assembler::NotEqual, ic.funObjReg, t0, &FunctionClass);

        /* Guard that it's the same script. */
        Address scriptAddr(ic.funObjReg, JSFunction::offsetOfNativeOrScript());
        Jump funGuard = masm.branchPtr(Assembler::NotEqual, scriptAddr,
                                       ImmPtr(obj->toFunction()->script()));
        Jump done = masm.jump();

        LinkerHelper linker(masm, JSC::METHOD_CODE);
        JSC::ExecutablePool *ep = poolForSize(linker, CallICInfo::Pool_ClosureStub);
        if (!ep)
            return false;

        ic.hasJsFunCheck = true;

        if (!linker.verifyRange(f.chunk())) {
            disable();
            return true;
        }

        linker.link(claspGuard, ic.slowPathStart);
        linker.link(funGuard, ic.slowPathStart);
        linker.link(done, ic.funGuard.labelAtOffset(ic.hotPathOffset));
        JSC::CodeLocationLabel cs = linker.finalize(f);

        JaegerSpew(JSpew_PICs, "generated CALL closure stub %p (%lu bytes)\n",
                   cs.executableAddress(), (unsigned long) masm.size());

        Repatcher repatch(f.chunk());
        repatch.relink(ic.funJump, cs);

        return true;
    }

    bool generateNativeStub()
    {
        /* Snapshot the frameDepth before SplatApplyArgs modifies it. */
        unsigned initialFrameDepth = f.regs.sp - f.fp()->slots();

        /*
         * SplatApplyArgs has not been called, so we call it here before
         * potentially touching f.u.call.dynamicArgc.
         */
        CallArgs args;
        if (ic.frameSize.isStatic()) {
            JS_ASSERT(f.regs.sp - f.fp()->slots() == (int)ic.frameSize.staticLocalSlots());
            args = CallArgsFromSp(ic.frameSize.staticArgc(), f.regs.sp);
        } else {
            JS_ASSERT(!f.regs.inlined());
            JS_ASSERT(*f.regs.pc == JSOP_FUNAPPLY && GET_ARGC(f.regs.pc) == 2);
            if (!ic::SplatApplyArgs(f))       /* updates regs.sp */
                THROWV(true);
            args = CallArgsFromSp(f.u.call.dynamicArgc, f.regs.sp);
        }

        JSFunction *fun;
        if (!IsFunctionObject(args.calleev(), &fun))
            return false;

        if ((!callingNew && !fun->isNative()) || (callingNew && !fun->isNativeConstructor()))
            return false;

        if (callingNew)
            args.thisv().setMagic(JS_IS_CONSTRUCTING);

        RecompilationMonitor monitor(cx);

        if (!CallJSNative(cx, fun->u.n.native, args))
            THROWV(true);

        types::TypeScript::Monitor(f.cx, f.script(), f.pc(), args.rval());

        /*
         * Native stubs are not generated for inline frames. The overhead of
         * bailing out from the IC is far greater than the time saved by
         * inlining the parent frame in the first place, so mark the immediate
         * caller as uninlineable.
         */
        if (f.script()->function()) {
            f.script()->uninlineable = true;
            MarkTypeObjectFlags(cx, f.script()->function(), types::OBJECT_FLAG_UNINLINEABLE);
        }

        /* Don't touch the IC if the call triggered a recompilation. */
        if (monitor.recompiled())
            return true;

        JS_ASSERT(!f.regs.inlined());

        /* Right now, take slow-path for IC misses or multiple stubs. */
        if (ic.fastGuardedNative || ic.hasJsFunCheck)
            return true;

        /* Native MIC needs to warm up first. */
        if (!ic.hit) {
            ic.hit = true;
            return true;
        }

        /* Generate fast-path for calling this native. */
        Assembler masm;

        /* Guard on the function object identity, for now. */
        Jump funGuard = masm.branchPtr(Assembler::NotEqual, ic.funObjReg, ImmPtr(fun));

        /*
         * Write the rejoin state for the recompiler to use if this call
         * triggers recompilation. Natives use a different stack address to
         * store the return value than FASTCALLs, and without additional
         * information we cannot tell which one is active on a VMFrame.
         */
        masm.storePtr(ImmPtr((void *) ic.frameSize.rejoinState(f.pc(), true)),
                      FrameAddress(offsetof(VMFrame, stubRejoin)));

        /* N.B. After this call, the frame will have a dynamic frame size. */
        if (ic.frameSize.isDynamic()) {
            masm.bumpStubCounter(f.script(), f.pc(), Registers::tempCallReg());
            masm.fallibleVMCall(cx->typeInferenceEnabled(),
                                JS_FUNC_TO_DATA_PTR(void *, ic::SplatApplyArgs),
                                f.regs.pc, NULL, initialFrameDepth);
        }

        Registers tempRegs = Registers::tempCallRegMask();
        RegisterID t0 = tempRegs.takeAnyReg().reg();
        masm.bumpStubCounter(f.script(), f.pc(), t0);

        int32_t storeFrameDepth = ic.frameSize.isStatic() ? initialFrameDepth : -1;
        masm.setupFallibleABICall(cx->typeInferenceEnabled(), f.regs.pc, storeFrameDepth);

        /* Grab cx. */
#ifdef JS_CPU_X86
        RegisterID cxReg = tempRegs.takeAnyReg().reg();
#else
        RegisterID cxReg = Registers::ArgReg0;
#endif
        masm.loadPtr(FrameAddress(offsetof(VMFrame, cx)), cxReg);

        /*
         * Compute vp. This will always be at the same offset from fp for a
         * given callsite, regardless of any dynamically computed argc,
         * so get that offset from the active call.
         */
#ifdef JS_CPU_X86
        RegisterID vpReg = t0;
#else
        RegisterID vpReg = Registers::ArgReg2;
#endif
        uint32_t vpOffset = (uint32_t) ((char *) args.base() - (char *) f.fp());
        masm.addPtr(Imm32(vpOffset), JSFrameReg, vpReg);

        /* Compute argc. */
        MaybeRegisterID argcReg;
        if (!ic.frameSize.isStatic()) {
            argcReg = tempRegs.takeAnyReg().reg();
            masm.load32(FrameAddress(VMFrame::offsetOfDynamicArgc()), argcReg.reg());
        }

        /* Mark vp[1] as magic for |new|. */
        if (callingNew)
            masm.storeValue(MagicValue(JS_IS_CONSTRUCTING), Address(vpReg, sizeof(Value)));

        masm.restoreStackBase();
        masm.setupABICall(Registers::NormalCall, 3);
        masm.storeArg(2, vpReg);
        if (ic.frameSize.isStatic())
            masm.storeArg(1, ImmIntPtr(intptr_t(ic.frameSize.staticArgc())));
        else
            masm.storeArg(1, argcReg.reg());
        masm.storeArg(0, cxReg);

        js::Native native = fun->u.n.native;

        /*
         * Call RegExp.test instead of exec if the result will not be used or
         * will only be used to test for existence. Note that this will not
         * break inferred types for the call's result and any subsequent test,
         * as RegExp.exec has a type handler with unknown result.
         */
        if (native == regexp_exec && !CallResultEscapes(f.pc()))
            native = regexp_test;

        masm.callWithABI(JS_FUNC_TO_DATA_PTR(void *, native), false);

        NativeStubLinker::FinalJump done;
        if (!NativeStubEpilogue(f, masm, &done, initialFrameDepth, vpOffset, MaybeRegisterID(), MaybeRegisterID()))
            return false;
        NativeStubLinker linker(masm, f.chunk(), f.regs.pc, done);
        if (!linker.init(f.cx))
            THROWV(true);

        if (!linker.verifyRange(f.chunk())) {
            disable();
            return true;
        }

        linker.patchJump(ic.slowPathStart.labelAtOffset(ic.slowJoinOffset));

        ic.fastGuardedNative = fun;

        linker.link(funGuard, ic.slowPathStart);
        JSC::CodeLocationLabel start = linker.finalize(f);

        JaegerSpew(JSpew_PICs, "generated native CALL stub %p (%lu bytes)\n",
                   start.executableAddress(), (unsigned long) masm.size());

        Repatcher repatch(f.chunk());
        repatch.relink(ic.funJump, start);

        return true;
    }

    void *update()
    {
        RecompilationMonitor monitor(cx);

        bool lowered = ic.frameSize.lowered(f.pc());
        JS_ASSERT_IF(lowered, !callingNew);

        stubs::UncachedCallResult ucr;
        if (callingNew)
            stubs::UncachedNewHelper(f, ic.frameSize.staticArgc(), &ucr);
        else
            stubs::UncachedCallHelper(f, ic.frameSize.getArgc(f), lowered, &ucr);

        // Watch out in case the IC was invalidated by a recompilation on the calling
        // script. This can happen either if the callee is executed or if it compiles
        // and the compilation has a static overflow.
        if (monitor.recompiled())
            return ucr.codeAddr;

        // If the function cannot be jitted (generally unjittable or empty script),
        // patch this site to go to a slow path always.
        if (!ucr.codeAddr) {
            if (ucr.unjittable)
                disable();
            return NULL;
        }
            
        JSFunction *fun = ucr.fun;
        JS_ASSERT(fun);
        JSScript *script = fun->script();
        JS_ASSERT(script);

        uint32_t flags = callingNew ? StackFrame::CONSTRUCTING : 0;

        if (!ic.hit) {
            ic.hit = true;
            return ucr.codeAddr;
        }

        if (!ic.frameSize.isStatic() || ic.frameSize.staticArgc() != fun->nargs) {
            if (!generateFullCallStub(script, flags))
                THROWV(NULL);
        } else {
            if (!ic.fastGuardedObject && patchInlinePath(script, fun)) {
                // Nothing, done.
            } else if (ic.fastGuardedObject &&
                       !ic.hasJsFunCheck &&
                       !ic.fastGuardedNative &&
                       ic.fastGuardedObject->toFunction()->script() == fun->script()) {
                /*
                 * Note: Multiple "function guard" stubs are not yet
                 * supported, thus the fastGuardedNative check.
                 */
                if (!generateStubForClosures(fun))
                    THROWV(NULL);
            } else {
                if (!generateFullCallStub(script, flags))
                    THROWV(NULL);
            }
        }

        return ucr.codeAddr;
    }
};

void * JS_FASTCALL
ic::Call(VMFrame &f, CallICInfo *ic)
{
    CallCompiler cc(f, *ic, false);
    return cc.update();
}

void * JS_FASTCALL
ic::New(VMFrame &f, CallICInfo *ic)
{
    CallCompiler cc(f, *ic, true);
    return cc.update();
}

void * JS_FASTCALL
ic::NativeCall(VMFrame &f, CallICInfo *ic)
{
    CallCompiler cc(f, *ic, false);
    if (!cc.generateNativeStub())
        stubs::SlowCall(f, ic->frameSize.getArgc(f));
    return NULL;
}

void * JS_FASTCALL
ic::NativeNew(VMFrame &f, CallICInfo *ic)
{
    CallCompiler cc(f, *ic, true);
    if (!cc.generateNativeStub())
        stubs::SlowNew(f, ic->frameSize.staticArgc());
    return NULL;
}

static JS_ALWAYS_INLINE bool
BumpStack(VMFrame &f, unsigned inc)
{
    if (f.regs.sp + inc < f.stackLimit)
        return true;
    return f.cx->stack.space().tryBumpLimit(f.cx, f.regs.sp, inc, &f.stackLimit);
}

/*
 * SplatApplyArgs is only called for expressions of the form |f.apply(x, y)|.
 * Additionally, the callee has already been checked to be the native apply.
 * All successful paths through SplatApplyArgs must set f.u.call.dynamicArgc
 * and f.regs.sp.
 */
JSBool JS_FASTCALL
ic::SplatApplyArgs(VMFrame &f)
{
    JSContext *cx = f.cx;
    JS_ASSERT(!f.regs.inlined());
    JS_ASSERT(GET_ARGC(f.regs.pc) == 2);

    /*
     * The lazyArgsObj flag indicates an optimized call |f.apply(x, arguments)|
     * where the args obj has not been created or pushed on the stack. Thus,
     * if lazyArgsObj is set, the stack for |f.apply(x, arguments)| is:
     *
     *  | Function.prototype.apply | f | x |
     *
     * Otherwise, if !lazyArgsObj, the stack is a normal 2-argument apply:
     *
     *  | Function.prototype.apply | f | x | arguments |
     */
    if (f.u.call.lazyArgsObj) {
        Value *vp = f.regs.sp - 3;
        JS_ASSERT(JS_CALLEE(cx, vp).toObject().toFunction()->u.n.native == js_fun_apply);

        StackFrame *fp = f.regs.fp();
<<<<<<< HEAD
        uintN n;
=======
        unsigned n;
>>>>>>> 609aa34d
        if (!fp->hasArgsObj()) {
            /* Extract the common/fast path where there is no args obj. */
            n = fp->numActualArgs();
            if (!BumpStack(f, n))
                THROWV(false);
            Value *argv = JS_ARGV(cx, vp + 1 /* vp[1]'s argv */);
            f.regs.sp += n;
            fp->forEachCanonicalActualArg(CopyTo(argv));
        } else {
            /* Simulate the argument-pushing part of js_fun_apply: */
            JSObject *aobj = &fp->argsObj();

            /* Steps 4-5 */
<<<<<<< HEAD
            uintN length;
=======
            unsigned length;
>>>>>>> 609aa34d
            if (!js_GetLengthProperty(cx, aobj, &length))
                THROWV(false);

            /* Step 6. */
            if (length > StackSpace::ARGS_LENGTH_MAX) {
                JS_ReportErrorNumber(cx, js_GetErrorMessage, NULL,
                                     JSMSG_TOO_MANY_FUN_APPLY_ARGS);
                THROWV(false);
            }

            n = length;
            if (!BumpStack(f, n))
                THROWV(false);

            /* Steps 7-8 */
            Value *argv = JS_ARGV(cx, &vp[1]);  /* vp[1] is the callee */
            f.regs.sp += n;  /* GetElements may reenter, so inc early. */
            if (!GetElements(cx, aobj, n, argv))
                THROWV(false);
        }

        f.u.call.dynamicArgc = n;
        return true;
    }

    Value *vp = f.regs.sp - 4;
    JS_ASSERT(JS_CALLEE(cx, vp).toObject().toFunction()->u.n.native == js_fun_apply);

    /*
     * This stub should mimic the steps taken by js_fun_apply. Step 1 and part
     * of Step 2 have already been taken care of by calling jit code.
     */

    /* Step 2 (part 2). */
    if (vp[3].isNullOrUndefined()) {
        f.regs.sp--;
        f.u.call.dynamicArgc = 0;
        return true;
    }

    /* Step 3. */
    if (!vp[3].isObject()) {
        JS_ReportErrorNumber(cx, js_GetErrorMessage, NULL, JSMSG_BAD_APPLY_ARGS, js_apply_str);
        THROWV(false);
    }

    /* Steps 4-5. */
    JSObject *aobj = &vp[3].toObject();
    jsuint length;
    if (!js_GetLengthProperty(cx, aobj, &length))
        THROWV(false);

    /* Step 6. */
    if (length > StackSpace::ARGS_LENGTH_MAX) {
        JS_ReportErrorNumber(cx, js_GetErrorMessage, NULL,
                             JSMSG_TOO_MANY_FUN_APPLY_ARGS);
        THROWV(false);
    }

    int delta = length - 1;
    if (delta > 0 && !BumpStack(f, delta))
        THROWV(false);
    f.regs.sp += delta;

    /* Steps 7-8. */
    if (!GetElements(cx, aobj, length, f.regs.sp - length))
        THROWV(false);

    f.u.call.dynamicArgc = length;
    return true;
}

void
ic::GenerateArgumentCheckStub(VMFrame &f)
{
    JS_ASSERT(f.cx->typeInferenceEnabled());

    JITScript *jit = f.jit();
    StackFrame *fp = f.fp();
    JSFunction *fun = fp->fun();
    JSScript *script = fun->script();

    if (jit->argsCheckPool)
        jit->resetArgsCheck();

    Assembler masm;
    Vector<Jump> mismatches(f.cx);

    if (!f.fp()->isConstructing()) {
        types::TypeSet *types = types::TypeScript::ThisTypes(script);
        Address address(JSFrameReg, StackFrame::offsetOfThis(fun));
        if (!masm.generateTypeCheck(f.cx, address, types, &mismatches))
            return;
    }

    for (unsigned i = 0; i < fun->nargs; i++) {
        types::TypeSet *types = types::TypeScript::ArgTypes(script, i);
        Address address(JSFrameReg, StackFrame::offsetOfFormalArg(fun, i));
        if (!masm.generateTypeCheck(f.cx, address, types, &mismatches))
            return;
    }

    Jump done = masm.jump();

    LinkerHelper linker(masm, JSC::METHOD_CODE);
    JSC::ExecutablePool *ep = linker.init(f.cx);
    if (!ep)
        return;
    jit->argsCheckPool = ep;

    if (!linker.verifyRange(f.chunk())) {
        jit->resetArgsCheck();
        return;
    }

    for (unsigned i = 0; i < mismatches.length(); i++)
        linker.link(mismatches[i], jit->argsCheckStub);
    linker.link(done, jit->argsCheckFallthrough);

    JSC::CodeLocationLabel cs = linker.finalize(f);

    JaegerSpew(JSpew_PICs, "generated ARGS CHECK stub %p (%lu bytes)\n",
               cs.executableAddress(), (unsigned long)masm.size());

    Repatcher repatch(f.chunk());
    repatch.relink(jit->argsCheckJump, cs);
}

void
JITScript::resetArgsCheck()
{
    argsCheckPool->release();
    argsCheckPool = NULL;

    Repatcher repatch(chunk(script->code));
    repatch.relink(argsCheckJump, argsCheckStub);
}

#endif /* JS_MONOIC */
<|MERGE_RESOLUTION|>--- conflicted
+++ resolved
@@ -1080,11 +1080,7 @@
         JS_ASSERT(JS_CALLEE(cx, vp).toObject().toFunction()->u.n.native == js_fun_apply);
 
         StackFrame *fp = f.regs.fp();
-<<<<<<< HEAD
-        uintN n;
-=======
         unsigned n;
->>>>>>> 609aa34d
         if (!fp->hasArgsObj()) {
             /* Extract the common/fast path where there is no args obj. */
             n = fp->numActualArgs();
@@ -1098,11 +1094,7 @@
             JSObject *aobj = &fp->argsObj();
 
             /* Steps 4-5 */
-<<<<<<< HEAD
-            uintN length;
-=======
             unsigned length;
->>>>>>> 609aa34d
             if (!js_GetLengthProperty(cx, aobj, &length))
                 THROWV(false);
 
