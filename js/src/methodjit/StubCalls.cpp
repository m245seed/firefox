--- conflicted
+++ resolved
@@ -396,37 +396,14 @@
         }
     }
 
+    if (rval.isUndefined() && !f.script()->typeMonitorUndefined(cx, f.regs.pc))
+        return NULL;
+
     *f.regs.sp++ = rval;
 
     if (callname)
         PushImplicitThis(f, obj, rval);
 
-<<<<<<< HEAD
-    f.regs.sp++;
-    f.regs.sp[-1] = rval;
-
-    if (rval.isUndefined() && !f.script()->typeMonitorUndefined(cx, f.regs.pc))
-        return NULL;
-
-    if (callname) {
-        Class *clasp;
-        JSObject *thisp = obj;
-        if (!thisp->getParent() ||
-            (clasp = thisp->getClass()) == &js_CallClass ||
-            clasp == &js_BlockClass ||
-            clasp == &js_DeclEnvClass) {
-            f.regs.sp++;
-            f.regs.sp[-1].setUndefined();
-        } else {
-            thisp = thisp->thisObject(cx);
-            if (!thisp)
-                return NULL;
-            f.regs.sp++;
-            f.regs.sp[-1].setObject(*thisp);
-        }
-    }
-=======
->>>>>>> 30dea02b
     return obj;
 }
 
